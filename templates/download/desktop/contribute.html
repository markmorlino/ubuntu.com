--- conflicted
+++ resolved
@@ -15,7 +15,7 @@
         <p>&hellip;and put your money where your mouth is ;)</p>
     </div>
     <div class="contribution-intro">
-        <h1>Help shape the future of Ubuntu...</h1>
+        <h1>Help shape the future of Ubuntu&hellip;</h1>
         <p>&hellip;tell us what to do more of!</p>
     </div>
 </div>
@@ -32,6 +32,7 @@
                         <label for="amount-mobile">&#36; </label>
                         <input type="number" min="0" max="125" id="amount-mobile" name="amount_1" value="3" class="amount-input" tabindex="1">
                     </fieldset>
+
                     <div class="contribution-slider"></div>
 
                     <!--  Hidden fields -->
@@ -63,49 +64,7 @@
                     <div class="contribution-slider"></div>
 
                     <!-- hidden fields -->
-<<<<<<< HEAD
-                    <input type="hidden" name="item_name_3" value="Ubuntu for tablet">
-                </div>
-                <div class="slider-area" id="ubuntu-on-public-clouds">
-                    <p class="title">Ubuntu on public clouds</p>
-
-                    <fieldset class="contribution-value">
-                        <label for="amount_phone">&#36; </label>
-                        <input type="number" max="125" id="amount_phone" name="amount_4" value="2" class="amount-input" tabindex="4">
-                    </fieldset>
-
-                    <div class="contribution-slider"></div>
-                    <!-- hidden fields -->
-                    <input type="hidden" name="item_name_4" value="Ubuntu on public clouds">
-                </div>
-                <div class="slider-area" id="cloud-tools">
-                    <p class="title">Cloud tools  (e.g. Juju, MAAS)</p>
-
-                    <fieldset class="contribution-value">
-                        <label for="amount_phone">&#36; </label>
-                        <input type="number" max="125" id="amount_phone" name="amount_5" value="2" class="amount-input" tabindex="5">
-                    </fieldset>
-
-                    <div class="contribution-slider"></div>
-
-                    <!-- hidden fields -->
-                    <input type="hidden" name="item_name_5" value="Cloud tools  (e.g. Juju, MAAS)">
-                </div>
-                <div class="slider-area" id="ubuntu-server-with-openstack">
-                    <p class="title">Ubuntu Server with OpenStack</p>
-
-                    <fieldset class="contribution-value">
-                        <label for="amount_phone">&#36; </label>
-                        <input type="number" max="125" id="amount_phone" name="amount_6" value="2" class="amount-input" tabindex="6">
-                    </fieldset>
-
-                    <div class="contribution-slider"></div>
-
-                    <!-- hidden fields -->
-                    <input type="hidden" name="item_name_6" value="Ubuntu Server with OpenStack">
-=======
                     <input type="hidden" name="item_name_3" value="Ubuntu for things">
->>>>>>> 7bfd4d8c
                 </div>
                 <div class="slider-area" id="community-projects">
                     <p class="title"><strong>Community projects</strong></p>
@@ -172,7 +131,7 @@
                 <input type="hidden" name="cancel_return" value="http://{{ request.META.HTTP_HOST }}/download/desktop/thank-you/?version={{ request.GET.version }}&architecture={{ request.GET.architecture }}">
 
                 <input type="hidden" name="bn" value="PP-BuyNowBF:btn_buynowCC_LG.gif:NonHosted">
-                <button type="submit" class="link-cta-ubuntu pay-with-paypal" tabindex="9">Pay with PayPal</button>
+                <button type="submit" class="button--primary pay-with-paypal" tabindex="9">Pay with PayPal</button>
 
                 {% if request.GET.version and request.GET.architecture %}
                 <a href="/download/desktop/thank-you/?version={{ request.GET.version }}&architecture={{ request.GET.architecture.split|join:"+" }}" class="skip" tabindex="11">Not now, take me to the download&nbsp;&rsaquo;</a>
@@ -248,6 +207,7 @@
         // Add to list of sliders
         sliders.push(slider);
     });
+
     contributionsForm.on(['change', 'keyup'], updateFormTotals);  // Update slider when input changes
 
     contributionsForm.setData('sliders', sliders);
@@ -390,6 +350,7 @@
     var skipLink = form.one('.contribute .skip');
 
     var finalAmount = calculateTotal(form.getData('sliders'));
+
     finalAmountContainer.setContent(finalAmount);
 
     if (!form.getData('abandoned')) {
