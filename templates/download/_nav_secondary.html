--- conflicted
+++ resolved
@@ -5,8 +5,5 @@
 		<li><a{% if level_2 == 'desktop' %} class="active"{% endif %} href="/download/desktop">Desktop</a></li>
 		<li><a{% if level_2 == 'ubuntu-kylin' or level_2 == 'ubuntu-kylin-zh-CN' %} class="active"{% endif %} href="/download/ubuntu-kylin">Ubuntu Kylin</a></li>
 		<li><a{% if level_2 == 'alternative-downloads' %} class="active"{% endif %} href="/download/alternative-downloads">Alternative downloads</a></li>
-<<<<<<< HEAD
-=======
 		<li><a{% if level_2 == 'ubuntu-flavours' %} class="active"{% endif %} href="/download/ubuntu-flavours">Ubuntu flavours</a></li>
->>>>>>> 42f1fbc6
 	</ul>