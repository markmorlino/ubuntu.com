{% extends "download/_base_download.html" %}

{% block title %}Download Ubuntu Server | Download{% endblock %}

{% block extra_body_class %}download-server-home{% endblock %}

{% block second_level_nav_items %}
	{% include "templates/_nav_breadcrumb.html" with section_title="Download" page_title="Server" tertiary="true"  %}
{% endblock second_level_nav_items %}

{% block content %}
<div class="row row-grey">
	<div class="eight-col append-four">
		<h1>Download Ubuntu Server</h1>
	</div>
	<div class="twelve-col no-margin-bottom">
		<div class="box box-highlight clearfix equal-height--vertical-divider">
			<div class="equal-height--vertical-divider__item eight-col no-margin-bottom">
				<h2>Ubuntu Server {{lts_release}} LTS</h2>
				<p>The Long Term Support version of Ubuntu Server, including the Icehouse release of OpenStack and support guaranteed until April 2019 &mdash; 64-bit only.</p>
				<p><strong>Recommended for most users.</strong></p>
				<p><a href="https://wiki.ubuntu.com/{{lts_release_name}}/ReleaseNotes" class="external">Ubuntu Server {{lts_release}} LTS release notes</a></p>
			</div>
			<div class="equal-height--vertical-divider__item four-col last-col">
				<form class="form-download gap-from-top" action="/download/server/thank-you/" method="get">
					<fieldset>
						<input name="version" value="{{lts_release}}" type="hidden">
						<input name="architecture" value="amd64" type="hidden">
					</fieldset>
					<div>
						<button type="submit">Download</button>
					</div>
				</form>
                <p><a href="/download/alternative-downloads">Alternative downloads and torrents&nbsp;&rsaquo;</a></p>
			</div><!-- /.four-col -->
		</div><!-- /.box -->
	</div>

	<div class="twelve-col no-margin-bottom">
		<div class="box box-highlight clearfix equal-height--vertical-divider">
			<div class="equal-height--vertical-divider__item eight-col no-margin-bottom">
				<h2>Ubuntu Server {{latest_release}}</h2>
				<p>The latest version of Ubuntu Server, including the {{openstack_version}} release of OpenStack and support for nine months &ndash; 64-bit only.</p>
				<p><a href="https://wiki.ubuntu.com/{{latest_release_name}}/ReleaseNotes" class="external">Ubuntu Server {{latest_release}} release notes</a></p>
			</div>
			<div class="equal-height--vertical-divider__item four-col last-col">
				<form class="form-download gap-from-top" action="/download/server/thank-you/" method="get">
					<fieldset>
						<input name="version" value="{{latest_release}}" type="hidden">
						<input name="architecture" value="amd64" type="hidden">
					</fieldset>
					<div>
						<button type="submit">Download</button>
					</div>
				</form>
                <p><a href="/download/alternative-downloads">Alternative downloads and torrents&nbsp;&rsaquo;</a></p>
			</div><!-- /.four-col -->
		</div><!-- /.box -->
	</div><!-- /.twelve-col -->
</div><!-- /.row -->

<div class="row">
	<div class="twelve-col">
		<h2>How you can use Ubuntu Server</h2>
	</div>
	<div class="equal-height">
		<div class="four-col box">
			<h3>OpenStack</h3>
			<p>Build your cloud with Autopilot, the easiest way to create and manage an OpenStack cloud. Test drive on VMs or build a free test cloud on your own hardware for up to ten machines today.</p>
			<p><a href="/download/cloud">Get started with  Autopilot&nbsp;&rsaquo;</a></p>
		</div>
		<div class="four-col box">
			<h3>Ubuntu Server for ARM</h3>
			<p>Optimised for hyperscale deployments and certified on a number of ARM chipsets, Ubuntu Server for ARM includes the 64-bit ARMv8 platforms.</p>
			<p><a href="/download/server/arm">Get Ubuntu Server for ARM&nbsp;&rsaquo;</a></p>
		</div>
		<div class="four-col last-col box">
			<h3>Ubuntu for POWER8</h3>
			<p>Ubuntu is now available on the IBM POWER8 platform, bringing the entire Ubuntu and OpenStack ecosystem to IBM POWER8</p>
			<p><a href="/download/server/power8">Get Ubuntu {{latest_release}} for  POWER8&nbsp;&rsaquo;</a></p>
		</div>
	</div>
</div>

<div class="row no-border">
	<div class="twelve-col">
		<h2>Get the version you need</h2>
	</div>
	<div class="twelve-col">
<<<<<<< HEAD
		<div class="equal-height equal-height--vertical-divider">
			<div class="equal-height--vertical-divider__item four-col">
=======
		<div class="equal-height--vertical-divider">
			<div class="four-col">
>>>>>>> 42f1fbc6
				<h3 class="header--dvd">Buy DVDs from the Ubuntu shop</h3>
				<p>Ubuntu Server 14.04 LTS is now available for purchase on DVD in the Ubuntu shop, along with the desktop version.</p>
				<p><a href="http://shop.canonical.com/index.php?cPath=17" class="external">Go to the Ubuntu shop</a></p>
			</div><!-- /.desktop -->
			<div class="equal-height--vertical-divider__item four-col">
				<h3 class="header--download">Find alternative downloads</h3>
				<p>Ubuntu is available via BitTorrent links and regional mirrors. You can also use the network installer.</p>
				<p><a href="/download/alternative-downloads">Alternative downloads&nbsp;&rsaquo;</a></p>
			</div><!-- /.four-col -->
			<div class="equal-height--vertical-divider__item four-col last-col">
				<h3 class="header--server">Download a previous release</h3>
				<p>Looking for a previous LTS point release with its original stack? Older versions of Ubuntu remain available.</p>
				<p><a href="http://releases.ubuntu.com" class="external">Previous releases</a></p>
			</div>
		</div>
	</div>
</div>
<<<<<<< HEAD
{% endblock content %}
=======
{% endblock content %}
>>>>>>> 42f1fbc6
<|MERGE_RESOLUTION|>--- conflicted
+++ resolved
@@ -87,13 +87,8 @@
 		<h2>Get the version you need</h2>
 	</div>
 	<div class="twelve-col">
-<<<<<<< HEAD
 		<div class="equal-height equal-height--vertical-divider">
 			<div class="equal-height--vertical-divider__item four-col">
-=======
-		<div class="equal-height--vertical-divider">
-			<div class="four-col">
->>>>>>> 42f1fbc6
 				<h3 class="header--dvd">Buy DVDs from the Ubuntu shop</h3>
 				<p>Ubuntu Server 14.04 LTS is now available for purchase on DVD in the Ubuntu shop, along with the desktop version.</p>
 				<p><a href="http://shop.canonical.com/index.php?cPath=17" class="external">Go to the Ubuntu shop</a></p>
@@ -111,8 +106,4 @@
 		</div>
 	</div>
 </div>
-<<<<<<< HEAD
-{% endblock content %}
-=======
-{% endblock content %}
->>>>>>> 42f1fbc6
+{% endblock content %}