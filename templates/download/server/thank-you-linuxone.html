{% extends "download/_base_download.html" %}

{% block title %}Thank you | Ubuntu Server for IBM X and LinuxONE{% endblock %}

{% block head_extra %}
  <meta http-equiv="refresh" content="3;url=http://cdimage.ubuntu.com/releases/{{lts_release}}/release/ubuntu-{{lts_release_with_point}}-server-s390x.iso">
{% endblock %}

{% block content %}
<<<<<<< HEAD
<div class="p-strip is-deep is-bordered">
  <div class="row u-equal-height">
    <div class="col-8">
      <h1>Thank you for downloading</h1>
      <p>Thank you for downloading Ubuntu {{lts_release_full_with_point}} for IBM Z and LinuxONE. Your ISO download should start automatically.</p>
      <p>If it doesn&rsquo;t, or for alternative options <a href="http://cdimage.ubuntu.com/releases/{{lts_release}}/release">visit the download page</a>.</p>
=======

<div class="p-strip--light is-deep is-bordered">
  <div class="row">
    <div class="col-6">
      <h1>Thanks for downloading Ubuntu for LinuxONE and z&nbsp;Systems</h1>
      <p>Thank you for downloading Ubuntu {{lts_release_full_with_point}} for IBM LinuxONE and z Systems. Your ISO download should start automatically.</p>
      <p>If it doesn&rsquo;t, or for alternative options <a href="http://cdimage.ubuntu.com/releases/xenial/release">visit the download page</a>.</p>
      <p>Ubuntu {{lts_release_full_with_point}} for IBM LinuxONE and z Systems is priced at $19,500 per drawer per year, covering unlimited usage of Ubuntu within that drawer, 24x7 Ubuntu Advantage Advanced support services and regular security and reliability fixes from Canonical.</p>
      <p>Your use of Ubuntu on z Systems and LinuxONE in production constitutes <a href="https://www.ubuntu.com/legal/service-terms">acceptance of these terms</a>.</p>
      <p>For questions about Ubuntu Advantage for LinuxONE and z Systems, please call us +44 (0) 203 656 5291 or email us at <a href="mailto:ibm@ubuntu.com">ibm@ubuntu.com</a>.</p>
>>>>>>> 23f71902
    </div>
    <div class="col-4 u-vertically-center u-align--center">
      <img src="{{ ASSET_SERVER_URL }}52d53696-picto-thankyou-midaubergine.svg" alt="smile" width="200" height="200" />
    </div>
  </div>
</div>

{% include "shared/_thank_you_footer.html" %}

{% endblock content %}
{% block footer_extra %}
<!-- Google Code for Services Canonical - contact us Conversion Page -->
<script>
/* <![CDATA[ */
var google_conversion_id = 1012391776;
var google_conversion_language = "en";
var google_conversion_format = "3";
var google_conversion_color = "ffffff";
var google_conversion_label = "utP4CMDOwQMQ4L7f4gM";
var google_conversion_value = 0;
/* ]]> */
</script>
<script type="text/javascript" src="https://www.googleadservices.com/pagead/conversion.js">
</script>
<noscript>
    <div style="display:inline;">
        <img height="1" width="1" style="border-style:none;" alt="" src="https://www.googleadservices.com/pagead/conversion/1012391776/?value=0&amp;label=utP4CMDOwQMQ4L7f4gM&amp;guid=ON&amp;script=0"/>
    </div>
</noscript>
{{ marketo }}
{% endblock footer_extra %}<|MERGE_RESOLUTION|>--- conflicted
+++ resolved
@@ -1,20 +1,16 @@
 {% extends "download/_base_download.html" %}
 
-{% block title %}Thank you | Ubuntu Server for IBM X and LinuxONE{% endblock %}
+{% block title %}
+Thanks for downloading Ubuntu for LinuxONE and z Systems
+{% endblock %}
+
+
 
 {% block head_extra %}
   <meta http-equiv="refresh" content="3;url=http://cdimage.ubuntu.com/releases/{{lts_release}}/release/ubuntu-{{lts_release_with_point}}-server-s390x.iso">
 {% endblock %}
 
 {% block content %}
-<<<<<<< HEAD
-<div class="p-strip is-deep is-bordered">
-  <div class="row u-equal-height">
-    <div class="col-8">
-      <h1>Thank you for downloading</h1>
-      <p>Thank you for downloading Ubuntu {{lts_release_full_with_point}} for IBM Z and LinuxONE. Your ISO download should start automatically.</p>
-      <p>If it doesn&rsquo;t, or for alternative options <a href="http://cdimage.ubuntu.com/releases/{{lts_release}}/release">visit the download page</a>.</p>
-=======
 
 <div class="p-strip--light is-deep is-bordered">
   <div class="row">
@@ -25,35 +21,142 @@
       <p>Ubuntu {{lts_release_full_with_point}} for IBM LinuxONE and z Systems is priced at $19,500 per drawer per year, covering unlimited usage of Ubuntu within that drawer, 24x7 Ubuntu Advantage Advanced support services and regular security and reliability fixes from Canonical.</p>
       <p>Your use of Ubuntu on z Systems and LinuxONE in production constitutes <a href="https://www.ubuntu.com/legal/service-terms">acceptance of these terms</a>.</p>
       <p>For questions about Ubuntu Advantage for LinuxONE and z Systems, please call us +44 (0) 203 656 5291 or email us at <a href="mailto:ibm@ubuntu.com">ibm@ubuntu.com</a>.</p>
->>>>>>> 23f71902
     </div>
-    <div class="col-4 u-vertically-center u-align--center">
-      <img src="{{ ASSET_SERVER_URL }}52d53696-picto-thankyou-midaubergine.svg" alt="smile" width="200" height="200" />
+    <div class="col-6 p-card">
+      <h2 class="p-card__title">Purchase Ubuntu Advantage</h2>
+      <p class="p-card__content">As you move into a production environment you need to purchase Ubuntu Advantage for your server. Complete this form and someone from Canonical sales will get in touch.</p>
+
+      <!-- MARKETO FORM -->
+      <script src="{{ ASSET_SERVER_URL }}5d7e5bbf-jquery-2.2.0.min.js"></script>
+      <script src="{{ ASSET_SERVER_URL }}d55f58bb-jquery.validate.js"></script>
+
+      <form action="https://pages.ubuntu.com/index.php/leadCapture/save" method="post" id="mktoForm_1400">
+        <fieldset>
+          <ul class="p-list">
+            <li class="mktFormReq mktField p-list__item">
+              <label for="FirstName" class="mktoLabel">First name: <span>*</span></label>
+              <input required id="FirstName" name="FirstName" maxlength="255" type="text" class="mktoField   mktoRequired">
+            </li>
+            <li class="mktFormReq mktField p-list__item">
+              <label for="LastName" class="mktoLabel">Last name: <span>*</span></label>
+              <input required id="LastName" name="LastName" maxlength="255" type="text" class="mktoField   mktoRequired">
+            </li>
+            <li class="mktFormReq mktField p-list__item">
+              <label for="Company" class="mktoLabel">Company name: <span>*</span></label>
+              <input required id="Company" name="Company" maxlength="255" type="text" class="mktoField   mktoRequired">
+            </li>
+            <li class="mktFormReq mktField p-list__item">
+              <label for="Email" class="mktoLabel">Email address: <span>*</span></label>
+              <input required id="Email" name="Email" maxlength="255" type="email" class="mktoField mktoEmailField  mktoRequired">
+            </li>
+            <li class="mktFormReq mktField p-list__item">
+              <label for="Phone" class="mktoLabel">Phone number: <span>*</span></label>
+              <input required id="Phone" name="Phone" maxlength="255" type="tel" class="mktoField mktoTelField  mktoRequired">
+            </li>
+            <li class="mktField p-list__item">
+              <label for="NumUbuntuServers__c" class="mktoLabel">Number of drawers you are purchasing support for:</label>
+              <select id="NumUbuntuServers__c" name="NumUbuntuServers__c" class="mktoField"><option value="">Select...</option>
+                <option value="zBC12" disabled>zBC12</option>
+                <option value="zBC12 - 1 drawer (up to 13 cores)"> - 1 drawer (up to 13 cores)</option>
+                <option value="zEC12" disabled>zEC12</option>
+                <option value="zEC12 - 1 drawer (up to 20 cores)"> - 1 drawer (up to 20 cores)</option>
+                <option value="zEC12 - 2 drawers (up to 43 cores)"> - 2 drawers (up to 43 cores)</option>
+                <option value="zEC12 - 3 drawers (up to 66 cores)"> - 3 drawers (up to 66 cores)</option>
+                <option value="zEC12 - 4 drawers (up to 10 cores)"> - 4 drawers (up to 10 cores)</option>
+                <option value="Z13s/Rockhopper" disabled> Z13s/Rockhopper</option>
+                <option value="Z13s/Rockhopper - 1 drawer (up to 20 cores)"> - 1 drawer (up to 20 cores)</option>
+                <option value="Z13/Emperor" disabled>Z13/Emperor</option>
+                <option value="Z13/Emperor - 1 drawer (up to 30 cores)"> - 1 drawer (up to 30 cores)</option>
+                <option value="Z13/Emperor - 2 drawers (up to 63 cores)"> - 2 drawers (up to 63 cores)</option>
+                <option value="Z13/Emperor - 3 drawers (up to 96 cores)"> - 3 drawers (up to 96 cores)</option>
+                <option value="Z13/Emperor - 4 drawer (up to 141 cores)"> - 4 drawer (up to 141 cores)</option></select>
+            </li>
+            <li class="mktField p-list__item">
+              <label for="Comments_from_Contact__c" class="mktoLabel">Serial number(s)</label>
+              <textarea id="Comments_from_Contact__c" name="Comments_from_Contact__c" rows="2" class="mktoField " maxlength="2000"></textarea>
+            </li>
+            <li class="mktField p-list__item">
+              <label for="purchaseordernumber" class="mktoLabel">Purchase order number:</label>
+              <input id="purchaseordernumber" name="purchaseordernumber" maxlength="255" type="text" class="mktoField ">
+            </li>
+            <li class="mktField p-list__item">
+              <input class="mktoField" value="yes" id="NewsletterOpt-In" name="NewsletterOpt-In" type="checkbox"> <label class="mktoLabel mktoHasWidth" for="NewsletterOpt-In">I would like to receive occasional news from Canonical by email.</label>
+            </li>
+            <li class="mktField p-list__item">
+              <input name="Optin_cloud_nuture" id="Optin_cloud_nuture" type="checkbox" value="yes" class="mktoField"> <label for="Optin_cloud_nuture" class="mktoLabel">I would like to receive eBooks and White Papers by Canonical.</label>
+            </li>
+            <li>All information provided will be handled in accordance with the Canonical <a href="https://www.ubuntu.com/legal" target="_blank">privacy policy</a>.</li>
+            <li class="mktField p-list__item">
+              <button type="submit" class="mktoButton p-button--positive is-wide">Submit</button><input type="hidden" name="formid" class="mktoField " value="1400"><input type="hidden" name="lpId" class="mktoField " value="2469"><input type="hidden"
+                name="subId" class="mktoField " value="30"><input type="hidden" name="munchkinId" class="mktoField " value="066-EOV-335"><input type="hidden" name="lpurl" class="mktoField " value="https://pages.ubuntu.com/download-LinuxONE.html?cr={creative}&amp;kw={keyword}">
+              <input
+                type="hidden" name="cr" class="mktoField " value=""><input type="hidden" name="kw" class="mktoField " value=""><input type="hidden" name="q" class="mktoField " value="">
+            </li>
+          </ul>
+        </fieldset>
+        <input type="hidden" name="returnURL" value="https://www.ubuntu.com/download/server/linuxone-signup-thank-you" />
+        <input type="hidden" name="retURL" value="https://www.ubuntu.com/download/server/linuxone-signup-thank-you" />
+      </form>
+      <script>
+        $("#mktoForm_1400").validate({
+          errorElement: "span",
+          errorClass: "mktFormMsg mktError",
+          onkeyup: false,
+          onclick: false,
+          onblur: false
+        });
+        $(function() {
+          $("#comments").hide()
+        });
+        $('#Ubuntu_User__c').on('change', function() {
+          var selection = $(this).val();
+          if (selection == 'Commercially only') {
+            $('#comments').show();
+          } else {
+            $('#comments').hide();
+          }
+        });
+      </script>
+      <!-- /MARKETO FORM -->
     </div>
   </div>
 </div>
 
-{% include "shared/_thank_you_footer.html" %}
+<div class="p-strip is-shallow">
+  <div class="row p-divider">
+    <div class="col-4 p-divider__block">
+      <div class="p-heading-icon">
+        <div class="p-heading-icon__header">
+          <img class="p-heading-icon__img" alt="ubuntu advantage" src="{{ ASSET_SERVER_URL }}0838729a-picto-bookmark-warmgrey.svg" width="113" height="113" />
+          <h3 class="p-heading-icon__title">Forrester Research eBook</h3>
+        </div>
+      </div>
+      <p>Get more from the cloud with the right platform approach.</p>
+      <p><a href="https://pages.ubuntu.com/Forrester_TAP_Report_2016.html" class="p-link--external">Download eBook</a></p>
+    </div>
+    <div class="col-4 p-divider__block">
+      <div class="p-heading-icon">
+        <div class="p-heading-icon__header">
+          <img class="p-heading-icon__img" alt="ubuntu one" src="{{ ASSET_SERVER_URL }}8a199d55-picto-articles-warmgrey.svg" width="113" height="113" />
+          <h3 class="p-heading-icon__title">IDC Analyst White Paper</h3>
+        </div>
+      </div>
+      <p>Learn more about next generation applications on Ubuntu for LinuxONE/z.</p>
+      <p><a href="http://www-01.ibm.com/marketing/iwm/dre/signup?source=stg-web&S_PKG=ov47989&S_TACT=C47305CW" class="p-link--external">Download whitepaper</a></p>
+    </div>
+    <div class="col-4 p-divider__block">
+      <div class="p-heading-icon">
+        <div class="p-heading-icon__header">
+          <img class="p-heading-icon__img" alt="ubuntu advantage" src="{{ ASSET_SERVER_URL }}87cb77c7-picto-desktop-warmgrey.svg" width="113" height="113" />
+          <h3 class="p-heading-icon__title">IBM Systems Magazine Webinar</h3>
+        </div>
+      </div>
+      <p>Discover the Cloud and scale out world of Ubuntu on IBM.</p>
+      <p><a href="https://ibmsystemsmag.webex.com/ibmsystemsmag/lsr.php?RCID=8a447682b6dd0bffe57723fc5238d202" class="p-link--external">Watch webinar on-demand</a></p>
+    </div>
+  </div>
+</div>
 
-{% endblock content %}
-{% block footer_extra %}
-<!-- Google Code for Services Canonical - contact us Conversion Page -->
-<script>
-/* <![CDATA[ */
-var google_conversion_id = 1012391776;
-var google_conversion_language = "en";
-var google_conversion_format = "3";
-var google_conversion_color = "ffffff";
-var google_conversion_label = "utP4CMDOwQMQ4L7f4gM";
-var google_conversion_value = 0;
-/* ]]> */
-</script>
-<script type="text/javascript" src="https://www.googleadservices.com/pagead/conversion.js">
-</script>
-<noscript>
-    <div style="display:inline;">
-        <img height="1" width="1" style="border-style:none;" alt="" src="https://www.googleadservices.com/pagead/conversion/1012391776/?value=0&amp;label=utP4CMDOwQMQ4L7f4gM&amp;guid=ON&amp;script=0"/>
-    </div>
-</noscript>
-{{ marketo }}
-{% endblock footer_extra %}+{% include "shared/contextual_footers/_contextual_footer.html"  with first_item="_download_server_installation" second_item="_download_server_guide" third_item="_download_helping_hands" %}
+
+{% endblock content %}