--- conflicted
+++ resolved
@@ -1,14 +1,7 @@
 {% extends "download/_base_download.html" %}
 
-{% block title %}
-Thanks for downloading Ubuntu for LinuxONE and z Systems
-{% endblock %}
-
-<<<<<<< HEAD
+{% block title %}Thanks for downloading Ubuntu for LinuxONE and z Systems{% endblock %}
 {% block head_extra%}<meta name="robots" content="noindex" />{% endblock %}
-
-=======
->>>>>>> 926aafb1
 {% block head_extra %}
   <meta http-equiv="refresh" content="3;url=http://cdimage.ubuntu.com/releases/{{lts_release}}/release/ubuntu-{{lts_release_with_point}}-server-s390x.iso">
 {% endblock %}
