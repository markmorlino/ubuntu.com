{% extends "server/base_server.html" %}

{% block title %}Server management{% endblock %}
{% block extra_body_class %}server-server-management{% endblock %}

{% block second_level_nav_items %}
<div class="strip-inner-wrapper">
	{% include "templates/_nav_breadcrumb.html" with section_title="Server" page_title="Server management"  %}
</div>
{% endblock second_level_nav_items %}

{% block content %}
<<<<<<< HEAD
<section class="row row-hero">
    <div class="strip-inner-wrapper">
        <h1>Server management</h1>
    		<div class="six-col">
    			<p class="intro">Get peace of mind with Ubuntu Advantage: Cost-effective systems management and professional support from Canonical, the Ubuntu experts.</p>
    		</div>
    		<div class="six-col last-col text-center">
    			<img src="{{ ASSET_SERVER_URL }}f2f89f79-image-server-management.svg" alt="" />
    		</div>
    		<div class="twelve-col">
    			<div class="six-col no-margin-bottom">
    				<p>Ubuntu Advantage is the commercial support package from Canonical, offering efficient systems administration software, fast problem resolution and access to experts when you need them.</p>
    			</div>
    			<div class="six-col no-margin-bottom last-col">
    				<p>Landscape is the systems management tool available with Ubuntu Advantage. It allows you to manage thousands of Ubuntu machines as easily as one, making the administration of Ubuntu desktops, servers and cloud instances more cost-effective.</p>
    			</div>
                <p><a href="https://buy.ubuntu.com/collections/ubuntu-advantage-for-servers" class="button--primary"><span class="external">Buy Ubuntu Advantage for servers</span></a></p>
                <p><a href="/management">Find out more about Landscape&nbsp;&rsaquo;</a></p>
    		</div>
=======
<section class="row row-hero strip-light">
    <div class="strip-inner-wrapper">
        <h1>Server management</h1>
        <div class="equal-height twelve-col">
		    <div class="six-col equal-height__item">
			    <p class="intro">Get peace of mind with Ubuntu Advantage: Cost-effective systems management and professional support from Canonical, the Ubuntu experts.</p>
		    </div>
            <div class="six-col last-col equal-height__item equal-height__align-vertically">
			    <img src="{{ ASSET_SERVER_URL }}f2f89f79-image-server-management.svg" alt="" />
		    </div>
        </div>
		<div class="twelve-col">
			<div class="six-col">
				<p>Ubuntu Advantage is the commercial support package from Canonical, offering efficient systems administration software, fast problem resolution and access to experts when you need them.</p>
			</div>
			<div class="six-col last-col">
				<p>Landscape is the systems management tool available with Ubuntu Advantage. It allows you to manage thousands of Ubuntu machines as easily as one, making the administration of Ubuntu desktops, servers and cloud instances more cost-effective.</p>
			</div>
            <p><a href="https://buy.ubuntu.com/collections/ubuntu-advantage-for-servers" class="button--primary"><span class="external">Buy Ubuntu Advantage for servers</span></a></p>
            <p><a href="/management">Find out more about Landscape&nbsp;&rsaquo;</a></p>
		</div>
>>>>>>> c72d53c0
    </div>
</section>

<section class="row">
    <div class="strip-inner-wrapper equal-height">
        <h2 class="twelve-col">Ubuntu Advantage for servers</h2>
        <p>Choose the right level of cover to meet your needs.</p>
        {% include "shared/_ubuntu_advantage_server.html" %}
<<<<<<< HEAD
        <p class="six-col equal-height__item"><a href="/management/contact-us">Contact us about Ubuntu Advantage&nbsp;&rsaquo;</a></p>
=======
        <div class="six-col equal-height__item">
            <p><a href="/management/contact-us">Contact us about Ubuntu Advantage&nbsp;&rsaquo;</a></p>
        </div>
>>>>>>> c72d53c0
    </div>
</section>

{% include "shared/_ubuntu_advantage_whats_included.html" %}

<<<<<<< HEAD
<section class="row row-community row-image-centered no-border no-margin-bottom">
=======
<section class="row no-border no-margin-bottom">
>>>>>>> c72d53c0
    <div class="strip-inner-wrapper equal-height">
    {% include "shared/_ubuntu_advantage_community.html" %}
    </div>
</section>

{% include "shared/contextual_footers/_contextual_footer.html"  with first_item="_server_download" second_item="_server_contact_us" third_item="_cloud_further_reading" %}

{% endblock content %}<|MERGE_RESOLUTION|>--- conflicted
+++ resolved
@@ -10,27 +10,6 @@
 {% endblock second_level_nav_items %}
 
 {% block content %}
-<<<<<<< HEAD
-<section class="row row-hero">
-    <div class="strip-inner-wrapper">
-        <h1>Server management</h1>
-    		<div class="six-col">
-    			<p class="intro">Get peace of mind with Ubuntu Advantage: Cost-effective systems management and professional support from Canonical, the Ubuntu experts.</p>
-    		</div>
-    		<div class="six-col last-col text-center">
-    			<img src="{{ ASSET_SERVER_URL }}f2f89f79-image-server-management.svg" alt="" />
-    		</div>
-    		<div class="twelve-col">
-    			<div class="six-col no-margin-bottom">
-    				<p>Ubuntu Advantage is the commercial support package from Canonical, offering efficient systems administration software, fast problem resolution and access to experts when you need them.</p>
-    			</div>
-    			<div class="six-col no-margin-bottom last-col">
-    				<p>Landscape is the systems management tool available with Ubuntu Advantage. It allows you to manage thousands of Ubuntu machines as easily as one, making the administration of Ubuntu desktops, servers and cloud instances more cost-effective.</p>
-    			</div>
-                <p><a href="https://buy.ubuntu.com/collections/ubuntu-advantage-for-servers" class="button--primary"><span class="external">Buy Ubuntu Advantage for servers</span></a></p>
-                <p><a href="/management">Find out more about Landscape&nbsp;&rsaquo;</a></p>
-    		</div>
-=======
 <section class="row row-hero strip-light">
     <div class="strip-inner-wrapper">
         <h1>Server management</h1>
@@ -52,7 +31,6 @@
             <p><a href="https://buy.ubuntu.com/collections/ubuntu-advantage-for-servers" class="button--primary"><span class="external">Buy Ubuntu Advantage for servers</span></a></p>
             <p><a href="/management">Find out more about Landscape&nbsp;&rsaquo;</a></p>
 		</div>
->>>>>>> c72d53c0
     </div>
 </section>
 
@@ -61,23 +39,15 @@
         <h2 class="twelve-col">Ubuntu Advantage for servers</h2>
         <p>Choose the right level of cover to meet your needs.</p>
         {% include "shared/_ubuntu_advantage_server.html" %}
-<<<<<<< HEAD
-        <p class="six-col equal-height__item"><a href="/management/contact-us">Contact us about Ubuntu Advantage&nbsp;&rsaquo;</a></p>
-=======
         <div class="six-col equal-height__item">
             <p><a href="/management/contact-us">Contact us about Ubuntu Advantage&nbsp;&rsaquo;</a></p>
         </div>
->>>>>>> c72d53c0
     </div>
 </section>
 
 {% include "shared/_ubuntu_advantage_whats_included.html" %}
 
-<<<<<<< HEAD
-<section class="row row-community row-image-centered no-border no-margin-bottom">
-=======
 <section class="row no-border no-margin-bottom">
->>>>>>> c72d53c0
     <div class="strip-inner-wrapper equal-height">
     {% include "shared/_ubuntu_advantage_community.html" %}
     </div>
