{% extends "server/base_server.html" %}

{% block title %}Ubuntu Server - for scale out workloads{% endblock %}
{% block meta_description %}Secure, fast and economically scalable, Ubuntu helps you make the most of your infrastructure. Whether you want to deploy a cloud or a web farm, Ubuntu Server supports the most popular hardware and software.{% endblock %}
{% block meta_keywords %}Ubuntu, server, containers, cloud, virtualization, virtualisation, Linux, OpenStack{% endblock %}
{% block extra_body_class %}server-home{% endblock %}

{% block second_level_nav_items %}
<div class="strip-inner-wrapper">
    {% include "templates/_nav_breadcrumb.html" with section_title="Server" page_title="Overview"  %}
</div>
{% endblock second_level_nav_items %}

{% block content %}
<section class="row row-her strip-light">
    <div class="strip-inner-wrapper equal-height">
        <div class="six-col equal-height__item">
            <h1>Scale out with Ubuntu Server</h1>
            <p>Ubuntu Server brings economic and technical scalability to your datacentre, public or private. Whether you want to deploy an OpenStack cloud, a Hadoop cluster or a 50,000-node render farm, Ubuntu Server delivers the best value scale-out performance available.</p>
            <p><a class="button--primary" href="/download/server">Download Ubuntu Server</a></p>
        </div>
        <div class="six-col last-col equal-height__item equal-height__align-vertically">
            <img src="{{ ASSET_SERVER_URL }}4b47cae5-image-server.svg" width="400" height="121" alt="" />
        </div>
    </div>
</section>

<section class="row">
    <div class="strip-inner-wrapper">
        <h2>What&rsquo;s new in {{lts_release_full}}</h2>
        <div class="six-col">
            <h3>Ubuntu Server</h3>
            <ul class="list-ticks--canonical">
                <li>Supported for five years by Canonical</li>
                <li>Runs on all major architectures - x86, x86-64, ARM v7, ARM64, POWER8 and IBM s390x (LinuxONE)</li>
                <li>ZFS stable, feature-rich file system with snapshot capabilities</li>
                <li>LXD Linux container hypervisor enhancements including QoS and resource controls (CPU, memory, block I/O, storage quota)</li>
                <li>Install Ubuntu Core Snaps</li>
                <li>First production release of DPDK - line speed kernel networking</li>
                <li>Linux 4.4 kernel and systemd service manager</li>
                <li>Certification as a guest on AWS, Microsoft Azure, Joyent, IBM and HP Cloud</li>
                <li>Updates to Tomcat (v8), Postgresql (v9.5), Docker v(1.10), Puppet (v3.8.5), Qemu (v2.5), Libvirt (v1.3.1), LXC (v2.0), and MySQL (v5.6)</li>
            </ul>
        </div>
        <div class="six-col last-col">
            <h3>Ubuntu OpenStack</h3>
            <ul class="list-ticks--canonical">
                <li>Supported for five years by Canonical</li>
                <li>Updated to the Mitaka release, including automated installation, queuing/notification and the integration of database-as-a-service</li>
                <li>Nova LXD driver - deploy OpenStack instances as system containers, dramatically increasing per-node density</li>
                <li>Juju OpenStack bundle -  automated deployment of OpenStack into LXD system containers</li>
                <li>ZFS support for LXD OpenStack hosts</li>
                <li>Certified by Microsoft to host Windows Server 2012 and Windows Server 2008 R2 as guests, under its Server Virtualisation Validation Program (SVVP)</li>
                <li>OpenStack software, Juju, MAAS, LXD on IBM LinuxONE mainframe</li>
            </ul>
        </div>
        <div class="eleven-col">
            <p><a class="external" href="https://wiki.ubuntu.com/{{lts_release_name}}/ReleaseNotes">Read more in the release notes</a></p>
        </div>
<<<<<<< HEAD
=======
        <h2>LXD &mdash; system containers</h2>
        <p>LXD, the Linux container hypervisor, merges the speed and density of containers with the manageability and security of traditional virtual machines. Economics are directly tied to density, and no other virtualisation technology is as fast or dense as LXD.</p>
        <p><a href="/cloud/lxd">Learn more about LXD&nbsp;&rsaquo;</a></p>
    </div><!-- /.four-col -->
</div><!-- .row -->

<div class="row no-border no-padding-bottom">
    <h2 id="deploy-anywhere">Deploys anywhere</h2>
    <div class="eight-col no-margin-bottom">
        <h3>Choose from the most popular public clouds</h3>
        <p>Use Ubuntu Server in the public cloud. Ubuntu cloud guest offers all the benefits of Ubuntu Server, specially tailored for public cloud infrastructures and without any licence restrictions.</p>
        <p>Ubuntu is the most widely used developer platform for open&dash;source cloud building, the reference operating system for OpenStack, and the most popular cloud guest operating system on private and public clouds globally.</p>
        <p><a href="/cloud/public-cloud/guest">Learn more about Ubuntu Cloud&nbsp;&rsaquo;</a></p>
    </div><!-- /.eight-col -->
</div><!-- /.row -->
<div class="row">
    <div class="twelve-col">
        <h2 class="muted-heading">A selection of our public cloud partners</h2>
        <ul id="public-cloud-partners" class="inline-logos no-margin dynamic-logos">
          {% get_json_feed "http://partners.ubuntu.com/partners.json?programme=certified-public-cloud&featured=true" limit=10 as public_cloud_partners %}
          {% for partner in public_cloud_partners %}
            <li class="inline-logos__item">
              <img class="inline-logos__image" src="{{ partner.logo }}" alt="{{ partner.name }}" />
            </li>
          {% endfor %}
        </ul>
        <p class="align-center"><a href="http://partners.ubuntu.com/find-a-partner?programme=certified-public-cloud" class="external">See all of our public cloud partners</a></p>
    </div>
</div><!-- /.row -->

<div class="row no-border no-padding-bottom">
    <div class="eight-col last-col no-margin-bottom">
        <h2 id="built-for-big-data">Built for big data and cloud</h2>
        <h3>Speed and simplicity, on bare metal or in the cloud</h3>
        <p>With its new rapid deployment tools, Ubuntu significantly speeds up the installation of server instances on bare metal. And our service orchestration tool, Juju, makes deploying big data services surprisingly simple &mdash; on bare metal or in the cloud. That&rsquo;s why vendors like 10gen, Cloudera, Couchbase, DataStax, Hortonworks, LexisNexis and Map-R partner with us.</p>
        <p><a href="/cloud">Learn more about Ubuntu Cloud&nbsp;&rsaquo;</a></p>
    </div><!-- /.six-col -->
</div><!-- /.row -->
<div class="row">
    <div class="twelve-col">
        <h2 class="muted-heading">A selection of our big data partners</h2>
        <ul id="big-data-partners" class="inline-logos no-margin dynamic-logos">
          {% get_json_feed "http://partners.ubuntu.com/partners.json?service_offered__name=Big+data" limit=10 as big_data_partners %}
          {% for partner in big_data_partners %}
            <li class="inline-logos__item">
              <img class="inline-logos__image" src="{{ partner.logo }}" alt="{{ partner.name }}" />
            </li>
          {% endfor %}
        </ul>
        <p class="align-center"><a href="http://partners.ubuntu.com/find-a-partner?service-offered=big-data" class="external">See all of our big data partners</a></p>
>>>>>>> e8c3a01a
    </div>
</section>

<section class="row row-grey">
    <div class="strip-inner-wrapper equal-height">
        <div class="eight-col equal-height__item">
            <h2>Ubuntu Server on Power</h2>
            <p>In addition to x86 and ARM servers, Ubuntu is supported on the Power architecture. For the enterprise datacentre, this means you can now build your infrastructure on any hardware you choose.</p>
        </div>
        <div class="four-col last-col equal-height__item equal-height__align-vertically align-center">
            <img src="{{ ASSET_SERVER_URL }}683950fd-logo-ibm.svg" alt="IBM logo" width="200" />
        </div>
    </div>
</section>

<section class="row strip-light">
    <div class="strip-inner-wrapper">
        <div class="twelve-col">
            <h2 id="performance-and-versatility">Performance and versatility</h2>
            <h3>Agile, secure, deploy-anywhere technology for fast-moving companies</h3>
            <div class="six-col">
                <p>It doesn&rsquo;t matter whether you want to deploy a NoSQL database, web farm or cloud. Ubuntu has the performance and versatility you need. Certified by leading hardware OEMs and with comprehensive deployment tools, so you can get the most from your infrastructure.</p>
            </div>
            <div class="six-col last-col">
                <p>Our regular release cycle means that we support most of the latest applications. A lean initial installation and integrated deployment and application modeling technologies make Ubuntu Server a great solution for simple deployment and management at scale.</p>
            </div>
        </div>
    
        <h3 class="muted-heading">Works with all your hardware and software</h3>
        <ul class="inline-logos">
            <li class="inline-logos__item">
                <img class="inline-logos__image" src="{{ ASSET_SERVER_URL }}68713fd5-logo-lenovo.svg" alt="Lenovo" />
            </li>
            <li class="inline-logos__item">
                <img class="inline-logos__image" src="{{ ASSET_SERVER_URL }}5ddba83a-logo-dell.svg" alt="Dell" />
            </li>
            <li class="inline-logos__item">
                <img class="inline-logos__image" src="{{ ASSET_SERVER_URL }}683950fd-logo-ibm.svg" alt="IBM" />
            </li>
            <li class="inline-logos__item">
                <img class="inline-logos__image" src="{{ ASSET_SERVER_URL }}a298e7ec-logo-hp.svg" alt="HP" />
            </li>
            <li class="last-item inline-logos__item">
                <img class="inline-logos__image" src="{{ ASSET_SERVER_URL }}c24cb4b9-logo-intel.svg" alt="Intel" />
            </li>
            <li class="inline-logos__item">
                <img class="inline-logos__image" src="{{ ASSET_SERVER_URL }}4d6054f9-logo-cisco.svg" alt="Cisco" />
            </li>
            <li class="inline-logos__item">
                <img class="inline-logos__image" src="{{ ASSET_SERVER_URL }}731aab6c-logo-amd.svg" alt="AMD" />
            </li>
            <li class="last-item inline-logos__item">
                <img class="inline-logos__image" src="{{ ASSET_SERVER_URL }}b5352dc1-logo-arm.svg" alt="Intel" />
            </li>
        </ul>
        <p class="text-center twelve-col"><a href="/certification">View all certified hardware&nbsp;&rsaquo;</a></p>
    
        <ul class="inline-logos">
            <li class="inline-logos__item">
                <img class="inline-logos__image" src="{{ ASSET_SERVER_URL }}76999dfc-logo-centrify.png" alt="Centrify" />
            </li>
            <li class="inline-logos__item">
                <img class="inline-logos__image" src="{{ ASSET_SERVER_URL }}eed716e9-logo-openstack.svg" alt="OpenStack" width="100%" />
            </li>
            <li class="inline-logos__item">
                <img class="inline-logos__image" src="{{ ASSET_SERVER_URL }}c228b4e9-logo-likewise.png" alt="Likewise" />
            </li>
            <li class="last-item inline-logos__item">
                <img class="inline-logos__image" src="{{ ASSET_SERVER_URL }}64493bba-logo-openbravo.png" alt="Openbravo" />
            </li>
        </ul>
        <p class="text-center"><a href="/partners/certified-software">View all certified software&nbsp;&rsaquo;</a></p>
    </div>
</section>

<section class="row">
    <div class="strip-inner-wrapper equal-height--vertical-divider">
        <div class="equal-height--vertical-divider__item six-col">
            <h2 id="make-your-it-budget-go-further">Scale without limits</h2>
            <p>With no licence fees or subscription costs, Ubuntu Server can help you scale your data centre efficiently. Subscriptions to Ubuntu Advantage, Canonical&rsquo;s management programme, include support for unlimited virtualisation and, unlike legacy enterprise Linux distributions, the price does not increase with additional CPU cores or sockets. </p>
        </div>
        
        <div class="equal-height--vertical-divider__item six-col last-col">
            <h3>Read our success stories</h3>
            <ul class="list">
                <li><a href="http://insights.ubuntu.com/2012/04/02/ubuntu-big-data-environment-provides-new-insight-into-music-industry-trends/" class="external">Ubuntu Big Data environment provides new insight into music industry trends</a></li>
                <li><a href="http://insights.ubuntu.com/2012/01/30/ubuntu-powers-online-presence-for-heart-fm-capital-fm-and-classic-fm/" class="external">Ubuntu powers online presence for Heart FM, Capital FM and Classic FM</a></li>
                <li class="last-item"><a href="http://insights.ubuntu.com/2012/01/24/jt-global-standardises-mission-critical-production-system-on-ubuntu/" class="external">JT Global standardises mission-critical production system on Ubuntu</a></li>
            </ul>
        </div>
    </div>
</section>

{% include "shared/_release_schedule.html" %}

<section class="row row-support-systems-management">
    <div class="strip-inner-wrapper equal-height">
        <div class="eight-col equal-height__item">
            <h2 id="smarter-systems-management">Landscape &mdash; support and systems management</h2>
            <p>The Ubuntu Advantage service programme provides fast problem resolution, direct access to Ubuntu experts and efficient administration with the Ubuntu systems management package, Landscape.</p>
            <p>Landscape enables you to automate updates and control physical, virtual and cloud servers from a single interface. It&rsquo;s easy to set up and easy to use, giving you the power to manage thousands of machines as easily as you can manage one.</p>
            <p><a href="https://buy.ubuntu.com" class="button--primary"><span class="external">Visit the Ubuntu Advantage store</span></a></p>
            <p><a href="/server/management">Learn more about Ubuntu Advantage&nbsp;&rsaquo;</a></p>
        </div>
        <div class="four-col last-col equal-height__item equal-height__align-vertically">
            <img class="priority-0" src="{{ ASSET_SERVER_URL }}e047e34e-picto-landscape.svg" alt="Landscape pictogram" width="200" height="200" />
        </div>
    </div>
</section>

<section class="row row-juju-maas">
    <div class="strip-inner-wrapper equal-height--vertical-divider">
        <div class="equal-height--vertical-divider__item four-col box-juju">
            <div class="four-col text-center">
                <img src="{{ ASSET_SERVER_URL }}60bd6cf1-picto-juju.svg" alt="Juju logo" width="100" height="100" />
            </div>
            <div class="four-col">
                <h2>Juju &mdash; application modeling</h2>
                <p>With the option of a command line or browser-based interface, Juju enables you to deploy entire workloads in just a few clicks. It works on public clouds like AWS and HP Cloud, private clouds built on OpenStack and even directly on bare metal, via MAAS.</p>
                <p><a href="/cloud/juju">Learn more about Juju&nbsp;&rsaquo;</a></p>
            </div>
        </div>
        <div class="equal-height--vertical-divider__item four-col box-maas">
            <div class="four-col text-center">
                <img src="{{ ASSET_SERVER_URL }}261ad7cb-picto-maas.svg" alt="Maas logo" width="100" height="100" />
            </div>
            <h2>MAAS &mdash; bare metal provisioning</h2>
            <p>MAAS is a time-saving provisioning system that makes it quick and easy to set up the physical hardware on which to deploy complex services, like Ubuntu&rsquo;s OpenStack cloud infrastructure. Just plug in your servers, connect them to the network and let MAAS do the rest. </p>
            <p><a href="/cloud/maas">Learn more about MAAS&nbsp;&rsaquo;</a></p>
        </div>
        <div class="equal-height--vertical-divider__item four-col box-maas last-col">
            <div class="four-col text-center">
                <img src="{{ ASSET_SERVER_URL }}d85ef015-image-lxd.svg" width="100" alt="LXD" />
            </div>
            <h2>LXD &mdash; system containers</h2>
            <p>LXD, the Linux container hypervisor, merges the speed and density of containers with the manageability and security of traditional virtual machines. Economics are directly tied to density, and no other virtualisation technology is as fast or dense as LXD.</p>
            <p><a href="/cloud/lxd">Learn more about LXD&nbsp;&rsaquo;</a></p>
        </div>
    </div>
</section>

<section class="row no-border no-padding-bottom strip-light">
    <div class="strip-inner-wrapper">
        <h2 id="deploy-anywhere">Deploys anywhere</h2>
        <div class="eight-col no-margin-bottom">
            <h3>Choose from the most popular public clouds</h3>
            <p>Use Ubuntu Server in the public cloud. Ubuntu cloud guest offers all the benefits of Ubuntu Server, specially tailored for public cloud infrastructures and without any licence restrictions.</p>
            <p>Ubuntu is the most widely used developer platform for open&dash;source cloud building, the reference operating system for OpenStack, and the most popular cloud guest operating system on private and public clouds globally.</p>
            <p><a href="/cloud/public-cloud/guest">Learn more about Ubuntu Cloud&nbsp;&rsaquo;</a></p>
        </div>
    </div>
</section>

<section class="row strip-light">
    <div class="strip-inner-wrapper">
        <div class="twelve-col">
            <h2 class="muted-heading">A selection of our public cloud partners</h2>
            <ul id="public-cloud-partners" class="inline-logos no-margin dynamic-logos"></ul>
            <p class="align-center"><a href="http://partners.ubuntu.com/find-a-partner?programme=certified-public-cloud" class="external">See all of our public cloud partners</a></p>
        </div>
    </div>
</section>

<section class="row no-border no-padding-bottom strip-light">
    <div class="strip-inner-wrapper">
        <div class="eight-col last-col no-margin-bottom">
            <h2 id="built-for-big-data">Built for big data and cloud</h2>
            <h3>Speed and simplicity, on bare metal or in the cloud</h3>
            <p>With its new rapid deployment tools, Ubuntu significantly speeds up the installation of server instances on bare metal. And our service orchestration tool, Juju, makes deploying big data services surprisingly simple &mdash; on bare metal or in the cloud. That&rsquo;s why vendors like 10gen, Cloudera, Couchbase, DataStax, Hortonworks, LexisNexis and Map-R partner with us.</p>
            <p><a href="/cloud">Learn more about Ubuntu Cloud&nbsp;&rsaquo;</a></p>
        </div>
    </div>
</section>

<section class="row strip-light">
    <div class="strip-inner-wrapper strip-light">
        <div class="twelve-col">
            <h2 class="muted-heading">A selection of our big data partners</h2>
            <ul id="big-data-partners" class="inline-logos no-margin dynamic-logos"></ul>
            <p class="align-center"><a href="http://partners.ubuntu.com/find-a-partner?service-offered=big-data" class="external">See all of our big data partners</a></p>
        </div>
    </div>
</section>

<section class="row strip-light">
    <div class="strip-inner-wrapper equal-height">
        <div class="six-col equal-height__item">
            <h2 id="the-fast-track-to-virtualisation">The fast track to virtualisation and containers</h2>
            <p>Ready to boost efficiencies and reduce costs? Virtualise your servers with Ubuntu Server, KVM and LXD. When you use a secure, lean version of Ubuntu as a guest operating system for your application, you can create virtual machines and machine containers in seconds. KVM, LXD, Xen, VMware, Vagrant, VirtualBox, and Docker are all first class experiences with Ubuntu Server. KVM virtualisation is now also available in Ubuntu Server for ARM and IBM POWER8.</p>
    
            <p>Canonical supports an open ecosystem of operating system intercompatibility. By providing choice, users of Ubuntu for both servers and clouds are empowered to succeed with any workload. We encourage others to do the same and offer support for all (currently supported) versions of Ubuntu Server running on other virtualisation platforms, including KVM on other commercially available Linux distributions, VMware vSphere, and Microsoft Hyper-V.</p>
        </div>
        <div class="six-col last-col">
    
            <table>
                <thead>
                    <tr>
                        <th scope="col"></th>
                        <th scope="col" colspan="2">Power and z&nbsp;Systems</th>
                        <th scope="col" colspan="2">x86</th>
                    </tr>
                    <tr>
                        <th></th>
                        <th scope="col">LXD</th>
                        <th scope="col">KVM</th>
                        <th scope="col">LXD</th>
                        <th scope="col">KVM</th>
                    </tr>
                </thead>
                <tbody>
                    <tr>
                        <td scope="row">Ubuntu</td>
                        <td><img width="16" height="16" alt="Yes" src="{{ ASSET_SERVER_URL }}c4b02d61-tick-orange.svg" /></td>
                        <td><img width="16" height="16" alt="Yes" src="{{ ASSET_SERVER_URL }}c4b02d61-tick-orange.svg" /></td>
                        <td><img width="16" height="16" alt="Yes" src="{{ ASSET_SERVER_URL }}c4b02d61-tick-orange.svg" /></td>
                        <td><img width="16" height="16" alt="Yes" src="{{ ASSET_SERVER_URL }}c4b02d61-tick-orange.svg" /></td>
                    </tr>
                    <tr>
                        <td scope="row">Red Hat</td>
                        <td><img width="16" height="16" alt="Yes" src="{{ ASSET_SERVER_URL }}c4b02d61-tick-orange.svg" /></td>
                        <td><img width="16" height="16" alt="Yes" src="{{ ASSET_SERVER_URL }}c4b02d61-tick-orange.svg" /></td>
                        <td><img width="16" height="16" alt="Yes" src="{{ ASSET_SERVER_URL }}c4b02d61-tick-orange.svg" /></td>
                        <td><img width="16" height="16" alt="Yes" src="{{ ASSET_SERVER_URL }}c4b02d61-tick-orange.svg" /></td>
                    </tr>
                    <tr>
                        <td scope="row">SLES</td>
                        <td><img width="16" height="16" alt="Yes" src="{{ ASSET_SERVER_URL }}c4b02d61-tick-orange.svg" /></td>
                        <td><img width="16" height="16" alt="Yes" src="{{ ASSET_SERVER_URL }}c4b02d61-tick-orange.svg" /></td>
                        <td><img width="16" height="16" alt="Yes" src="{{ ASSET_SERVER_URL }}c4b02d61-tick-orange.svg" /></td>
                        <td><img width="16" height="16" alt="Yes" src="{{ ASSET_SERVER_URL }}c4b02d61-tick-orange.svg" /></td>
                    </tr>
                    <tr>
                        <td scope="row">CentOS</td>
                        <td><img width="16" height="16" alt="Yes" src="{{ ASSET_SERVER_URL }}c4b02d61-tick-orange.svg" /></td>
                        <td><img width="16" height="16" alt="Yes" src="{{ ASSET_SERVER_URL }}c4b02d61-tick-orange.svg" /></td>
                        <td><img width="16" height="16" alt="Yes" src="{{ ASSET_SERVER_URL }}c4b02d61-tick-orange.svg" /></td>
                        <td><img width="16" height="16" alt="Yes" src="{{ ASSET_SERVER_URL }}c4b02d61-tick-orange.svg" /></td>
                    </tr>
                    <tr>
                        <td scope="row">OpenSUSE</td>
                        <td><img width="16" height="16" alt="Yes" src="{{ ASSET_SERVER_URL }}c4b02d61-tick-orange.svg" /></td>
                        <td><img width="16" height="16" alt="Yes" src="{{ ASSET_SERVER_URL }}c4b02d61-tick-orange.svg" /></td>
                        <td><img width="16" height="16" alt="Yes" src="{{ ASSET_SERVER_URL }}c4b02d61-tick-orange.svg" /></td>
                        <td><img width="16" height="16" alt="Yes" src="{{ ASSET_SERVER_URL }}c4b02d61-tick-orange.svg" /></td>
                    </tr>
                    <tr>
                        <td scope="row">Debian</td>
                        <td><img width="16" height="16" alt="Yes" src="{{ ASSET_SERVER_URL }}c4b02d61-tick-orange.svg" /></td>
                        <td><img width="16" height="16" alt="Yes" src="{{ ASSET_SERVER_URL }}c4b02d61-tick-orange.svg" /></td>
                        <td><img width="16" height="16" alt="Yes" src="{{ ASSET_SERVER_URL }}c4b02d61-tick-orange.svg" /></td>
                        <td><img width="16" height="16" alt="Yes" src="{{ ASSET_SERVER_URL }}c4b02d61-tick-orange.svg" /></td>
                    </tr>
                    <tr>
                        <td scope="row">Fedora</td>
                        <td><img width="16" height="16" alt="Yes" src="{{ ASSET_SERVER_URL }}c4b02d61-tick-orange.svg" /></td>
                        <td><img width="16" height="16" alt="Yes" src="{{ ASSET_SERVER_URL }}c4b02d61-tick-orange.svg" /></td>
                        <td><img width="16" height="16" alt="Yes" src="{{ ASSET_SERVER_URL }}c4b02d61-tick-orange.svg" /></td>
                        <td><img width="16" height="16" alt="Yes" src="{{ ASSET_SERVER_URL }}c4b02d61-tick-orange.svg" /></td>
                    </tr>
                    <tr>
                        <td  scope="row">Windows</td>
                        <td>&nbsp;</td>
                        <td>&nbsp;</td>
                        <td>&nbsp;</td>
                        <td><img width="16" height="16" alt="Yes" src="{{ ASSET_SERVER_URL }}c4b02d61-tick-orange.svg" /></td>
                    </tr>
                </tbody>
            </table>
    
        </div>
        <div class="twelve-col">
            <h3 class="muted-heading">All guests are welcome on Ubuntu</h3>
            <ul class="inline-logos">
                <li class="inline-logos__item">
                    <img class="inline-logos__image" src="{{ ASSET_SERVER_URL }}c037fd75-ubuntu-logo.png" width="150" alt="Ubuntu logo">
                </li>
                <li class="inline-logos__item">
                    <img class="inline-logos__image" src="{{ ASSET_SERVER_URL }}2eafb62e-openlogo.svg"  width="150" alt="Debian logo">
                </li>
                <li class="inline-logos__item">
                    <img class="inline-logos__image" src="{{ ASSET_SERVER_URL }}30574235-windows-logo.svg" width="120" alt="Windows logo">
                </li>
                <li class="inline-logos__item">
                    <img class="inline-logos__image" src="{{ ASSET_SERVER_URL }}c69a8b3c-centos-logo.png" width="150" alt="CentOS logo">
                </li>
                <li class="inline-logos__item">
                    <img class="inline-logos__image" src="{{ ASSET_SERVER_URL }}eda6b94a-redhat-logo.svg" width="140" alt="Redhat logo">
                </li>
                <li class="inline-logos__item">
                    <img class="inline-logos__image" src="{{ ASSET_SERVER_URL }}6697a21a-suse-logo.png" width="100" alt="Suse logo">
                </li>
            </ul>
        </div>
    </div>
</section>

<section class="row row-grey no-border">
    <div class="strip-inner-wrapper equal-height">
        {% if level_1 == 'desktop' and not level_2 %}
        <div class="six-col">
            <h2 id="a-thriving-community">A thriving community</h2>
            <p>Want to talk to other Ubuntu users straightaway? Share ideas and get advice and help from our large, active community of IT professionals. As a community, we set high standards for friendliness and tolerance, we welcome your questions and contributions!</p>
        </div>
        <div class="three-col box where-to-find-us smaller">
            <h3>Where to find us</h3>
            <ul class="list">
                <li class="ask-ubuntu"><a href="http://askubuntu.com">Ask Ubuntu</a></li>
                <li class="mailing-lists"><a href="https://lists.ubuntu.com/">Mailing lists</a></li>
                <li class="ubuntu-blog"><a href="https://insights.ubuntu.com/">Ubuntu Insights</a></li>
                <li class="ask-ubuntu"><a href="http://ubuntuforums.org">Ubuntu Forums</a></li>
            </ul>
        </div>
        {% else %}
        <div class="eight-col equal-height__item">
            <h2 id="a-thriving-community">A thriving community</h2>
            <p>Exchange expertise and ideas with thousands of other IT professionals</p>
            <p>Want to talk to other Ubuntu users straightaway? Share ideas and get advice and help from our large, active community of IT professionals. As a community, we set high standards for friendliness and tolerance, we welcome your questions and contributions!</p>
            <p><a href="http://community.ubuntu.com/">Join the community&nbsp;&rsaquo;</a></p>
        </div>
        {% endif %}
        <div class="three-col last-col equal-height__item equal-height__align-vertically align-center">
            <img src="{{ ASSET_SERVER_URL }}039628d5-picto-community-orange.svg" class="not-for-small" alt="" width="136" height="136" />
        </div>
    </div>
</section>
    
{% include "shared/contextual_footers/_contextual_footer.html"  with first_item="_server_download" second_item="_server_contact_us" third_item="_cloud_further_reading" %}

{% endblock content %}<|MERGE_RESOLUTION|>--- conflicted
+++ resolved
@@ -57,59 +57,6 @@
         <div class="eleven-col">
             <p><a class="external" href="https://wiki.ubuntu.com/{{lts_release_name}}/ReleaseNotes">Read more in the release notes</a></p>
         </div>
-<<<<<<< HEAD
-=======
-        <h2>LXD &mdash; system containers</h2>
-        <p>LXD, the Linux container hypervisor, merges the speed and density of containers with the manageability and security of traditional virtual machines. Economics are directly tied to density, and no other virtualisation technology is as fast or dense as LXD.</p>
-        <p><a href="/cloud/lxd">Learn more about LXD&nbsp;&rsaquo;</a></p>
-    </div><!-- /.four-col -->
-</div><!-- .row -->
-
-<div class="row no-border no-padding-bottom">
-    <h2 id="deploy-anywhere">Deploys anywhere</h2>
-    <div class="eight-col no-margin-bottom">
-        <h3>Choose from the most popular public clouds</h3>
-        <p>Use Ubuntu Server in the public cloud. Ubuntu cloud guest offers all the benefits of Ubuntu Server, specially tailored for public cloud infrastructures and without any licence restrictions.</p>
-        <p>Ubuntu is the most widely used developer platform for open&dash;source cloud building, the reference operating system for OpenStack, and the most popular cloud guest operating system on private and public clouds globally.</p>
-        <p><a href="/cloud/public-cloud/guest">Learn more about Ubuntu Cloud&nbsp;&rsaquo;</a></p>
-    </div><!-- /.eight-col -->
-</div><!-- /.row -->
-<div class="row">
-    <div class="twelve-col">
-        <h2 class="muted-heading">A selection of our public cloud partners</h2>
-        <ul id="public-cloud-partners" class="inline-logos no-margin dynamic-logos">
-          {% get_json_feed "http://partners.ubuntu.com/partners.json?programme=certified-public-cloud&featured=true" limit=10 as public_cloud_partners %}
-          {% for partner in public_cloud_partners %}
-            <li class="inline-logos__item">
-              <img class="inline-logos__image" src="{{ partner.logo }}" alt="{{ partner.name }}" />
-            </li>
-          {% endfor %}
-        </ul>
-        <p class="align-center"><a href="http://partners.ubuntu.com/find-a-partner?programme=certified-public-cloud" class="external">See all of our public cloud partners</a></p>
-    </div>
-</div><!-- /.row -->
-
-<div class="row no-border no-padding-bottom">
-    <div class="eight-col last-col no-margin-bottom">
-        <h2 id="built-for-big-data">Built for big data and cloud</h2>
-        <h3>Speed and simplicity, on bare metal or in the cloud</h3>
-        <p>With its new rapid deployment tools, Ubuntu significantly speeds up the installation of server instances on bare metal. And our service orchestration tool, Juju, makes deploying big data services surprisingly simple &mdash; on bare metal or in the cloud. That&rsquo;s why vendors like 10gen, Cloudera, Couchbase, DataStax, Hortonworks, LexisNexis and Map-R partner with us.</p>
-        <p><a href="/cloud">Learn more about Ubuntu Cloud&nbsp;&rsaquo;</a></p>
-    </div><!-- /.six-col -->
-</div><!-- /.row -->
-<div class="row">
-    <div class="twelve-col">
-        <h2 class="muted-heading">A selection of our big data partners</h2>
-        <ul id="big-data-partners" class="inline-logos no-margin dynamic-logos">
-          {% get_json_feed "http://partners.ubuntu.com/partners.json?service_offered__name=Big+data" limit=10 as big_data_partners %}
-          {% for partner in big_data_partners %}
-            <li class="inline-logos__item">
-              <img class="inline-logos__image" src="{{ partner.logo }}" alt="{{ partner.name }}" />
-            </li>
-          {% endfor %}
-        </ul>
-        <p class="align-center"><a href="http://partners.ubuntu.com/find-a-partner?service-offered=big-data" class="external">See all of our big data partners</a></p>
->>>>>>> e8c3a01a
     </div>
 </section>
 
@@ -267,7 +214,14 @@
     <div class="strip-inner-wrapper">
         <div class="twelve-col">
             <h2 class="muted-heading">A selection of our public cloud partners</h2>
-            <ul id="public-cloud-partners" class="inline-logos no-margin dynamic-logos"></ul>
+            <ul id="public-cloud-partners" class="inline-logos no-margin dynamic-logos">
+              {% get_json_feed "http://partners.ubuntu.com/partners.json?programme=certified-public-cloud&featured=true" limit=10 as public_cloud_partners %}
+              {% for partner in public_cloud_partners %}
+                <li class="inline-logos__item">
+                  <img class="inline-logos__image" src="{{ partner.logo }}" alt="{{ partner.name }}" />
+                </li>
+              {% endfor %}
+            </ul>
             <p class="align-center"><a href="http://partners.ubuntu.com/find-a-partner?programme=certified-public-cloud" class="external">See all of our public cloud partners</a></p>
         </div>
     </div>
@@ -288,7 +242,14 @@
     <div class="strip-inner-wrapper strip-light">
         <div class="twelve-col">
             <h2 class="muted-heading">A selection of our big data partners</h2>
-            <ul id="big-data-partners" class="inline-logos no-margin dynamic-logos"></ul>
+            <ul id="big-data-partners" class="inline-logos no-margin dynamic-logos">
+              {% get_json_feed "http://partners.ubuntu.com/partners.json?service_offered__name=Big+data" limit=10 as big_data_partners %}
+              {% for partner in big_data_partners %}
+                <li class="inline-logos__item">
+                  <img class="inline-logos__image" src="{{ partner.logo }}" alt="{{ partner.name }}" />
+                </li>
+              {% endfor %}
+            </ul>
             <p class="align-center"><a href="http://partners.ubuntu.com/find-a-partner?service-offered=big-data" class="external">See all of our big data partners</a></p>
         </div>
     </div>
