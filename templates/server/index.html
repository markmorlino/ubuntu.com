--- conflicted
+++ resolved
@@ -14,17 +14,10 @@
 		<h1>Scale out with Ubuntu Server</h1>
 		<p>The leading platform for scale-out computing, Ubuntu Server helps you make the most of your infrastructure. Whether you want to deploy an OpenStack cloud, a Hadoop cluster or a 50,000-node render farm, Ubuntu Server delivers the best value scale-out performance available.</p>
 		<p><a class="button--primary" href="/download/server">Download Ubuntu Server</a></p>
-<<<<<<< HEAD
 	</div>
 	<div class="six-col last-col equal-height__align-vertically">
 		<img src="{{ ASSET_SERVER_URL }}4b47cae5-image-server.svg" width="400" height="121" alt="" />
 	</div>
-=======
-	</div>
-	<span>
-		<img src="{{ ASSET_SERVER_URL }}4b47cae5-image-server.svg" width="400" height="121" alt="" />
-	</span>
->>>>>>> 42f1fbc6
 </div><!-- /.row -->
 
 <div class="row">
@@ -71,15 +64,9 @@
 		<h2>Ubuntu Server on Power</h2>
 		<p>In addition to x86 and ARM servers, Ubuntu is supported on the Power architecture. For the enterprise datacentre, this means you can now build your infrastructure on any hardware you choose.</p>
 	</div>
-<<<<<<< HEAD
 	<div class="four-col last-col equal-height__align-vertically">
 		<img src="{{ ASSET_SERVER_URL }}683950fd-logo-ibm.svg" alt="IBM logo" width="200" width="80" />
 	</div>
-=======
-	<span>
-		<img src="{{ ASSET_SERVER_URL }}683950fd-logo-ibm.svg" alt="IBM logo" width="200" width="80" />
-	</span>
->>>>>>> 42f1fbc6
 </div>
 
 <div class="row">
@@ -95,7 +82,6 @@
 	</div>
 
 	<h3 class="muted-heading">Works with all your hardware and software</h3>
-<<<<<<< HEAD
 	<ul class="inline-logos">
 		<li class="inline-logos__item">
 		  <img class="inline-logos__image" src="{{ ASSET_SERVER_URL }}68713fd5-logo-lenovo.svg" alt="Lenovo" />
@@ -121,21 +107,9 @@
 		<li class="last-item inline-logos__item">
 		  <img class="inline-logos__image" src="{{ ASSET_SERVER_URL }}b5352dc1-logo-arm.svg" alt="Intel" />
 		</li>
-=======
-	<ul class="inline-logos no-bullets">
-		<li><img src="{{ ASSET_SERVER_URL }}68713fd5-logo-lenovo.svg" alt="Lenovo" width="100%" /></li>
-		<li><img src="{{ ASSET_SERVER_URL }}5ddba83a-logo-dell.svg" alt="Dell" width="100%" /></li>
-		<li><img src="{{ ASSET_SERVER_URL }}683950fd-logo-ibm.svg" alt="IBM" width="100%" /></li>
-		<li><img src="{{ ASSET_SERVER_URL }}a298e7ec-logo-hp.svg" alt="HP" width="100%" /></li>
-		<li class="last-item"><img src="{{ ASSET_SERVER_URL }}c24cb4b9-logo-intel.svg" width="100%" alt="Intel" /></li>
-		<li><img src="{{ ASSET_SERVER_URL }}4d6054f9-logo-cisco.svg" alt="Cisco" width="100%" /></li>
-		<li><img src="{{ ASSET_SERVER_URL }}731aab6c-logo-amd.svg" alt="AMD" width="100%" /></li>
-		<li class="last-item"><img src="{{ ASSET_SERVER_URL }}b5352dc1-logo-arm.svg" alt="Intel" width="100%" /></li>
->>>>>>> 42f1fbc6
 	</ul>
 	<p class="text-center twelve-col"><a href="/certification">View all certified hardware&nbsp;&rsaquo;</a></p>
 
-<<<<<<< HEAD
 	<ul class="inline-logos">
 		<li class="inline-logos__item">
 		  <img class="inline-logos__image" src="{{ ASSET_SERVER_URL }}76999dfc-logo-centrify.png" alt="Centrify" />
@@ -148,13 +122,6 @@
 		</li>
 		<li class="last-item inline-logos__item">
 		  <img class="inline-logos__image" src="{{ ASSET_SERVER_URL }}64493bba-logo-openbravo.png" alt="Openbravo" /></li>
-=======
-	<ul class="inline-logos no-bullets">
-		<li><img src="{{ ASSET_SERVER_URL }}76999dfc-logo-centrify.png" alt="Centrify" /></li>
-		<li><img src="{{ ASSET_SERVER_URL }}eed716e9-logo-openstack.svg" alt="OpenStack" width="100%" /></li>
-		<li><img src="{{ ASSET_SERVER_URL }}c228b4e9-logo-likewise.png" alt="Likewise" /></li>
-		<li class="last-item"><img src="{{ ASSET_SERVER_URL }}64493bba-logo-openbravo.png" alt="Openbravo" /></li>
->>>>>>> 42f1fbc6
 	</ul>
 	<p class="text-center"><a href="/partners/certified-software">View all certified software&nbsp;&rsaquo;</a></p>
 </div>
@@ -203,19 +170,11 @@
 		<p>The Ubuntu Advantage service programme provides fast problem resolution, direct access to Ubuntu experts and efficient administration with the Ubuntu systems management package, Landscape.</p>
 		<p>Landscape enables you to automate updates and control physical, virtual and cloud servers from a single interface. It&rsquo;s easy to set up and easy to use, giving you the power to manage thousands of machines as easily as you can manage one.</p>
 		<p><a href="/server/management">Learn more about Ubuntu Advantage&nbsp;&rsaquo;</a></p>
-<<<<<<< HEAD
 	</div>
 	<div class="four-col last-col equal-height__align-vertically">
 		<img class="priority-0" src="{{ ASSET_SERVER_URL }}e047e34e-picto-landscape.svg" alt="Landscape pictogram" width="200" height="200" />
 	</div>
 </div>
-=======
-	</div><!-- /.six-col -->
-	<span>
-		<img class="priority-0" src="{{ ASSET_SERVER_URL }}e047e34e-picto-landscape.svg" alt="Landscape pictogram" width="200" height="200" />
-	</span>
-</div><!-- /.row -->
->>>>>>> 42f1fbc6
 
 <div class="row row-juju-maas equal-height--vertical-divider">
 	<div class="equal-height--vertical-divider__item six-col box-juju">
@@ -289,15 +248,10 @@
 		<h2 id="the-fast-track-to-virtualisation">The fast track to virtualisation</h2>
 		<p>Ready to boost efficiencies and reduce costs? Virtualise your servers with Ubuntu Server and KVM. When you use a secure, lean version of Ubuntu as a guest operating system for your application, you can create virtual machine images in minutes. KVM, Xen, VMware and LXC are all supported.</p>
 	</div><!-- /.six-col -->
-<<<<<<< HEAD
 	<div class="four-col last-col equal-height__align-vertically">
   	<img src="{{ ASSET_SERVER_URL }}ec77da7a-picto-startfirst-darkaubergine.svg" width="153" height="153" alt="" />
   </div>
 </div>
-=======
-	<span><img src="{{ ASSET_SERVER_URL }}ec77da7a-picto-startfirst-darkaubergine.svg" width="153" height="153" alt="" /></span>
-</div><!-- /.row -->
->>>>>>> 42f1fbc6
 {% include "shared/_enterprise_blog.html" %}
 {% include "shared/_community.html" %}
 {% endblock content %}