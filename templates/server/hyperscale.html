
{% extends "server/base_server.html" %}

{% block title %}Ubuntu Server and hyperscale | Server{% endblock %}
{% block meta_description %}Unlock the promise of new extreme low-energy server technology{% endblock %}
{% block meta_keywords %}hyperscale, scale out, hyperdense, Ubuntu server, ARM, server farm, low cost computing, low power computing{% endblock meta_keywords %}


{% block second_level_nav_items %}
<div class="strip-inner-wrapper">
    {% include "templates/_nav_breadcrumb.html" with section_title="Server" page_title="Hyperscale"  %}
</div>
{% endblock second_level_nav_items %}
<<<<<<< HEAD

{% block header %}
<section class="row row-hero clearfix">
    <div class="strip-inner-wrapper">
        <div class="left eight-col">
            <h1>Ubuntu leads in hyperscale</h1>
            <p>Ubuntu is the hyperscale OS, natively powering scale-out workloads on a new wave of low-cost, ultra-dense hardware based on x86 and ARM processors.</p>
            <p><a class="button--primary" href="/download/server">Download Ubuntu Server</a></p>
            <p class="no-margin"><a href="/download/arm">Download Ubuntu for ARM &nbsp;&rsaquo;</a></p>
        </div>
    </div>
</section>
{% endblock %}

{% block content %}
<section class="row welcome-hyperscale">
    <div class="strip-inner-wrapper">
        <div class="seven-col">
            <h2>Welcome to hyperscale, the future of the datacentre</h2>
            <p>Computing in the 21st century will be done at an unprecedented scale, connecting people across the continents to a vast network of business, social and entertainment services.</p>
            <p>Providing compute capacity at that magnitude is today&rsquo;s top infrastructure challenge. That challenge is being taken on by a new wave of ultra-dense hardware, combined with software designed to natively scale out.</p>
            <p>Tomorrow&rsquo;s servers will be built upon multiple architectures, including Intel x86 and ARM, and will be connected into datacentre-wide clusters via flexible, high-speed fabrics. At the heart of these clusters lies Ubuntu Server, the OS leading the cloud computing revolution.</p>
=======

{% block content %}
<section class="row row-hero clearfix strip-light">
    <div class="strip-inner-wrapper">
        <div class="left eight-col">
            <h1>Ubuntu leads in hyperscale</h1>
            <p>Ubuntu is the hyperscale OS, natively powering scale-out workloads on a new wave of low-cost, ultra-dense hardware based on x86 and ARM processors.</p>
            <p><a class="button--primary" href="/download/server">Download Ubuntu Server</a></p>
            <p class="no-margin"><a href="/download/arm">Download Ubuntu for ARM &nbsp;&rsaquo;</a></p>
>>>>>>> c72d53c0
        </div>
    </div>
</section>

<<<<<<< HEAD
<section class="row">
    <div class="strip-inner-wrapper">
        <h2>Ubuntu Server for hyperscale</h2>
        <div class="six-col">
            <p>Ubuntu Server embraces the scale-out philosophy and comes out of the box with tools that make deploying a complex network of services as easy as drawing up a diagram and pressing &ldquo;go&rdquo;.</p>
        </div>
        <div class="six-col last-col">
            <p>Ubuntu works seamlessly across x86 and ARM. And it comes with all the leading open source and commercial workloads built in, including Apache Hadoop, Inktank Ceph, 10gen MongoDB and many others.</p>
        </div>
        <h3>Here&rsquo;s why Ubuntu is the best answer to the scale-out challenge:</h3>
        <div class="combined-list">
            <ul class="six-col list-ticks--canonical">
                <li><strong>Scale-out at the core</strong>: Ubuntu Server supports the scale-out compute model and provides tools which make it simple to manage the entire cluster.</li>
                <li><strong>No end-user license fee</strong>: Ubuntu is offered free to end-users. Adding 100 more nodes shouldn&rsquo;t require you to pay another 100 times for the OS!</li>
                <li class="last-item"><strong>Partners</strong>: Canonical has a global program with SoC vendors and OEMs to ensure that platforms are enabled and certified to run Ubuntu.</li>
            </ul>
            <ul class="six-col last-col list-ticks--canonical">
                <li><strong>Seamless platform support</strong>: Ubuntu Server runs exactly the same on every enabled architecture, be it x86, ARM or PowerPC; with the same applications and tools.</li>
                <li><strong>Commercially supported</strong>: Canonical backs its free OS commitment with Ubuntu Advantage including commercial support, systems management and access to top experts.</li>
            </ul>
        </div>
        <div class="six-col">
            <p><a href="/server/management">Find out more about server management&nbsp;&rsaquo;</a></p>
=======
<section class="row welcome-hyperscale">
    <div class="strip-inner-wrapper equal-height">
        <div class="six-col equal-height__item">
            <h2>Welcome to hyperscale, the future of the datacentre</h2>
            <p>Computing in the 21st century will be done at an unprecedented scale, connecting people across the continents to a vast network of business, social and entertainment services.</p>
            <p>Providing compute capacity at that magnitude is today&rsquo;s top infrastructure challenge. That challenge is being taken on by a new wave of ultra-dense hardware, combined with software designed to natively scale out.</p>
            <p>Tomorrow&rsquo;s servers will be built upon multiple architectures, including Intel x86 and ARM, and will be connected into datacentre-wide clusters via flexible, high-speed fabrics. At the heart of these clusters lies Ubuntu Server, the OS leading the cloud computing revolution.</p>
        </div>
        <div class="six-col last-col not-for-small equal-height__item equal-height__align-vertically">
            <img src="{{ ASSET_SERVER_URL }}ab812f69-image-server-hyperscale.svg" alt="" />
>>>>>>> c72d53c0
        </div>
    </div>
</section>

<section class="row">
    <div class="strip-inner-wrapper">
<<<<<<< HEAD
        <div class="twelve-col">
            <blockquote class="pull-quote">
                <p><span>&ldquo;</span>A new wave of workloads demand breakthrough efficiencies in density, energy, and operational costs which can be scaled to a customer&rsquo;s IT environment&nbsp;<span>&rdquo;</span></p>
                <p><cite>Paul Santeler, VP &amp; GM, Hyperscale Business Unit, HP</cite></p>
            </blockquote>
=======
        <h2>Ubuntu Server for hyperscale</h2>
        <div class="six-col">
            <p>Ubuntu Server embraces the scale-out philosophy and comes out of the box with tools that make deploying a complex network of services as easy as drawing up a diagram and pressing &ldquo;go&rdquo;.</p>
        </div>
        <div class="six-col last-col">
            <p>Ubuntu works seamlessly across x86 and ARM. And it comes with all the leading open source and commercial workloads built in, including Apache Hadoop, Inktank Ceph, 10gen MongoDB and many others.</p>
        </div>
        <h3>Here&rsquo;s why Ubuntu is the best answer to the scale-out challenge:</h3>
        <div class="combined-list">
            <ul class="six-col list-ticks--canonical">
                <li><strong>Scale-out at the core</strong>: Ubuntu Server supports the scale-out compute model and provides tools which make it simple to manage the entire cluster.</li>
                <li><strong>No end-user license fee</strong>: Ubuntu is offered free to end-users. Adding 100 more nodes shouldn&rsquo;t require you to pay another 100 times for the OS!</li>
                <li class="last-item"><strong>Partners</strong>: Canonical has a global program with SoC vendors and OEMs to ensure that platforms are enabled and certified to run Ubuntu.</li>
            </ul>
            <ul class="six-col last-col list-ticks--canonical">
                <li><strong>Seamless platform support</strong>: Ubuntu Server runs exactly the same on every enabled architecture, be it x86, ARM or PowerPC; with the same applications and tools.</li>
                <li><strong>Commercially supported</strong>: Canonical backs its free OS commitment with Ubuntu Advantage including commercial support, systems management and access to top experts.</li>
            </ul>
        </div>
        <div class="six-col">
            <p><a href="/server/management">Find out more about server management&nbsp;&rsaquo;</a></p>
>>>>>>> c72d53c0
        </div>
    </div>
</section>

<<<<<<< HEAD
<section class="row equal-height">
    <div class="strip-inner-wrapper">
=======
<section class="row">
    <div class="strip-inner-wrapper">
        <div class="twelve-col">
            <blockquote class="pull-quote">
                <p><span>&ldquo;</span>A new wave of workloads demand breakthrough efficiencies in density, energy, and operational costs which can be scaled to a customer&rsquo;s IT environment&nbsp;<span>&rdquo;</span></p>
                <p><cite>Paul Santeler, VP &amp; GM, Hyperscale Business Unit, HP</cite></p>
            </blockquote>
        </div>
    </div>
</section>

<section class="row strip-light">
    <div class="strip-inner-wrapper equal-height">
>>>>>>> c72d53c0
        <div class="equal-height__item seven-col">
            <h2>Canonical&rsquo;s long-term commitment</h2>
            <p>Canonical&rsquo;s first investment in hyperscale dates back to 2008. We invested early in at scale management tools like Landscape and Juju, supporting the management of machines and services at scale through enterprise-class automation.</p>
            <p>Canonical is also a pioneer with ARM Servers, building the first commercial general-purpose ARM Linux OS in 2007 and the first ARM-based Server OS in 2009. We founded Linaro along with ARM in 2010.</p>
            <p>Ubuntu now runs on every significant ARM platform deployed in the datacentre, including the recently-announced Baidu storage cluster.</p>
        </div>
        <div class="five-col last-col equal-height__item equal-height__align-vertically">
            <img src="{{ ASSET_SERVER_URL }}c74f59b7-picto-reducecosts-warmgrey.svg" width="199" height="199" class="priority-0" alt="" />
        </div>
    </div>
</section>

<section class="row no-border">
    <div class="strip-inner-wrapper equal-height--vertical-divider">
<<<<<<< HEAD
        <h2 class="twelve-col">The complete solution for hyperscale</h2>
        <div class="equal-height--vertical-divider__item six-col">
            <h3>Workload-level orchestration with Juju</h3>
            <p>Canonical&rsquo;s Juju framework goes beyond traditional orchestration systems to create a new paradigm in workload deployment.</p>
            <p>Juju decouples services deployed onto the cluster from the nodes running them, and makes the deployment of the individual service easy.</p>
            <p>Juju also supports deployment to cloud services like Amazon EC2 and Rackspace Cloud, and includes charms for open source workloads and key server ISV products.</p>
            <p><a href="/cloud/orchestration/juju">Get more details on Juju here&nbsp;&rsaquo;</a></p>
        </div>
        <div class="equal-height--vertical-divider__item six-col last-col">
            <h3>Bare-metal provisioning with MAAS</h3>
            <p>With their unique architecture, hyperscale servers need to be provisioned through scalable automation. Canonical&rsquo;s Metal as a Service (MAAS) addresses the problem of deploying hundreds of OS instances to a cluster of nodes:</p>
            <p>MAAS provides a flexible mechanism to automatically detect, provision and configure individual nodes with Ubuntu server without any complex or manual configuration </p>
            <p><a href="/cloud/orchestration/maas">Learn more about MAAS&nbsp;&rsaquo;</a></p>
        </div>
    </div>
</section>

<section class="row">
=======
        <div class="twelve-col">
            <h2 class="twelve-col">The complete solution for hyperscale</h2>
            <div class="equal-height--vertical-divider__item six-col">
                <h3>Workload-level orchestration with Juju</h3>
                <p>Canonical&rsquo;s Juju framework goes beyond traditional orchestration systems to create a new paradigm in workload deployment.</p>
                <p>Juju decouples services deployed onto the cluster from the nodes running them, and makes the deployment of the individual service easy.</p>
                <p>Juju also supports deployment to cloud services like Amazon EC2 and Rackspace Cloud, and includes charms for open source workloads and key server ISV products.</p>
                <p><a href="/cloud/orchestration/juju">Get more details on Juju here&nbsp;&rsaquo;</a></p>
            </div>
            <div class="equal-height--vertical-divider__item six-col last-col">
                <h3>Bare-metal provisioning with MAAS</h3>
                <p>With their unique architecture, hyperscale servers need to be provisioned through scalable automation. Canonical&rsquo;s Metal as a Service (MAAS) addresses the problem of deploying hundreds of OS instances to a cluster of nodes:</p>
                <p>MAAS provides a flexible mechanism to automatically detect, provision and configure individual nodes with Ubuntu server without any complex or manual configuration </p>
                <p><a href="/cloud/orchestration/maas">Learn more about MAAS&nbsp;&rsaquo;</a></p>
            </div>
        </div>
    </div>

>>>>>>> c72d53c0
    <div class="strip-inner-wrapper equal-height">
        <div class="box box-highlight four-col ">
            <h3>Deployment-time workload acceleration</h3>
            <p>Hyperscale systems with Juju and MAAS can provide nodes optimised to specific applications, including crypto, vector compute and transcoding.  </p>
        </div>
        <div class="box box-highlight four-col">
            <h3>Landscape</h3>
            <p>Ubuntu&rsquo;s systems management tool supports management of ARM devices on equal footing alongside your x86 infrastructure.</p>
        </div>
        <div class="box box-highlight four-col last-col ">
            <h3>x86 and ARM support</h3>
            <p>With Ubuntu, general-purpose hyperscale clusters may be deployed with a combination of Xeon or Opteron-class x86, low-power x86 and ARM nodes. </p>
        </div>
    </div>
</section>

<<<<<<< HEAD
<section class="row">
=======
<section class="row strip-light">
>>>>>>> c72d53c0
    <div class="strip-inner-wrapper">
        <div class="eight-col">
            <h2>Your roadmap for hyperscale success</h2>
            <p>Canonical offers a range of services tailored to the needs of SoC and OEM partners as well as end users deploying hyperscale clusters.</p>
        </div>
        <div class="twelve-col equal-height--vertical-divider">
            <div class="equal-height--vertical-divider__item four-col">
                <h3>SoC partners</h3>
                <p>Canonical offers hardware enablement services to ensure that new System On Chip (SoC) silicon is tightly integrated and tuned with Ubuntu, and a certification program to give OEMs and end users the highest level of confidence that the complete system, including chip, enclosure and OS work together in the most optimal way. </p>
            </div>
            <div class="equal-height--vertical-divider__item four-col">
                <h3>OEM and product developers</h3>
                <p>Canonical offers a range of engineering services to all companies within the value chain developing boards, sub-systems, appliances and complete server suites to ensure that systems are fully certified to meet the rigorous demands of the hyperscale datacentre.</p>
            </div>
            <div class="equal-height--vertical-divider__item four-col last-col">
                <h3>End users</h3>
                <p>Canonical, together with OEM and ODM partners, delivers critical support and services to ensure customers can realise the full benefits of hyperscale technology.</p>
            </div>
        </div>
        <div class="eight-col append-four">
            <p><a href="/server/contact-us">Contact us about hyperscale&nbsp;&rsaquo;</a></p>
        </div>
    </div>
</section>

<section class="row">
    <div class="strip-inner-wrapper equal-height">
        <h2>Hyperscale partners</h2>
        <ul class="partner-list no-bullets">
            <li class="six-col box">
                <div class="partner-logo text-center">
                    <img src="{{ ASSET_SERVER_URL }}cd5c35a3-partners-logo-hp.png" width="94" height="94" alt="" />
                </div>
                <p>Canonical has been involved in the development of Moonshot, HP&rsquo;s hyperscale platform, from its inception. Ubuntu is the only OS that supports the full range of HP Moonshot x86 and ARM Systems, announced by HP in April 2013, providing scale out innovation at speed.</p>
                <p><a href="http://partners.ubuntu.com/hp" class="external">Learn more</a></p>
            </li>
            <li class="box six-col last-col">
                <div class="partner-logo text-center">
                    <img src="{{ ASSET_SERVER_URL }}388b97f3-partners-logo-arm.png" width="150" height="45" alt="ARM logo" />
                </div>
                <p>ARM and Canonical have worked in close collaboration for a number of years to ensure that datacentres running advanced workloads such as distributed data processing or cloud infrastructure, run best on Ubuntu.</p>
                <p><a href="http://partners.ubuntu.com/arm" class="external">Learn more</a></p>
            </li>
            <li class="box six-col">
                <div class="partner-logo text-center">
                    <img src="{{ ASSET_SERVER_URL }}d0e5bf77-partners-logo-cavium.png" width="150" height="34" alt="Cavium logo" />
                </div>
                <p>Cavium is a provider of highly integrated semiconductor processors that enable intelligent networking, communications, storage, video and security applications within enterprise, datacentre, broadband/consumer, and access and service provider equipment.</p>
                <p><a href="http://www.cavium.com">Learn more&nbsp;&rsaquo;</a></p>
            </li>
            <li class="box six-col last-col">
                <div class="partner-logo text-center">
                    <img src="{{ ASSET_SERVER_URL }}ca664713-partners-logo-apm.svg" width="150" alt="Applied Micro Circuits Corporation logo" />
                </div>
                <p>Applied Micro Circuits Corporation is a global leader in computing and connectivity solutions for next-generation cloud infrastructure and data centers. AppliedMicro delivers silicon solutions that dramatically lower total cost of ownership.</p>
                <p><a href="https://www.apm.com/products/data-center/x-gene-family/" class="external">Learn more</a></p>
            </li>
        </ul>
    </div>
</section>

{% include "shared/_ubuntu_advantage_whats_included.html" %}

<<<<<<< HEAD
<section class="row no-border">
    <div class="strip-inner-wrapper">
        <div class="twelve-col clearfix">
            <div class="box-padded-feature">
                <h3>Works with all your hardware and software</h3>
                    <div>
                        <div class="six-col">
                            <ul class="inline-icons clearfix">
                                <li><img src="{{ ASSET_SERVER_URL }}31ce3f12-logo-dell-45x45.png" width="45" height="45" alt="Dell" /></li>
                                <li><img src="{{ ASSET_SERVER_URL }}0985d8ac-logo-ibm-46x45.png" width="46" height="45" alt="IBM" /></li>
                                <li><img src="{{ ASSET_SERVER_URL }}5bc8867e-logo-hp-41x45.png" width="41" height="45" alt="HP" /></li>
                                <li><img src="{{ ASSET_SERVER_URL }}f2b90d0e-logo-intel-50x45.png" width="50" height="45" alt="Intel" /></li>
                            </ul>
                            <p><a href="/certification">View all certified hardware&nbsp;&rsaquo;</a></p>
                        </div><!-- /.six-col -->
                        <div class="six-col last-col">
                            <ul class="inline-icons clearfix">
                                <li><img src="{{ ASSET_SERVER_URL }}1dda56b0-logo-centrify-94x45.png" width="94" height="45" alt="Centrify" /></li>
                                <li><img src="{{ ASSET_SERVER_URL }}ab23c143-logo-likewise-100x45.png" width="100" height="45" alt="Likewise" /></li>
                                <li><img src="{{ ASSET_SERVER_URL }}0e002897-logo-openstack-45x45.png" width="45" height="45" alt="OpenStack" /></li>
                                <li><img src="{{ ASSET_SERVER_URL }}17dd429b-logo-openbravo-112x45.png" width="112" height="45" alt="Openbravo" /></li>
                            </ul>
                            <p><a href="/partners/certified-software">View all certified software&nbsp;&rsaquo;</a></p>
                        </div>
                    </div>
            </div>
=======
<section class="row strip-light">
    <div class="strip-inner-wrapper">
        <div class="twelve-col">
            <h2 class="muted-heading">A selection of our hardware partners</h2>
            <ul id="hardware-partners" class="inline-logos no-margin dynamic-logos">
              {% get_json_feed "http://partners.ubuntu.com/partners.json?programme__name=Desktop&featured=true" limit=10 as hardware_partners %}
              {% for partner in hardware_partners %}
                <li class="inline-logos__item">
                  <img class="inline-logos__image" src="{{ partner.logo }}" alt="{{ partner.name }}" />
                </li>
              {% endfor %}
            </ul>
            <p class="align-center"><a href="/certification">View all certified hardware&nbsp;&rsaquo;</a></p>
        </div>
    </div>
</section>

<section class="row no-border strip-light">
    <div class="strip-inner-wrapper">
        <div class="twelve-col">
            <h2 class="muted-heading">A selection of our software partners</h2>
            <ul id="software-partners" class="inline-logos no-margin dynamic-logos">
              {% get_json_feed "http://partners.ubuntu.com/partners.json?programme__name=OpenStack&service-offered=softwarecontent-publisher" limit=10 as software_partners %}
              {% for partner in software_partners %}
                <li class="inline-logos__item">
                  <img class="inline-logos__image" src="{{ partner.logo }}" alt="{{ partner.name }}" />
                </li>
              {% endfor %}
            </ul>
            <p class="align-center"><a href="/partners/certified-software">View all certified software&nbsp;&rsaquo;</a></p>
>>>>>>> c72d53c0
        </div>
    </div>
</section>

{% include "shared/contextual_footers/_contextual_footer.html"  with first_item="_server_download" second_item="_server_contact_us" third_item="_cloud_further_reading" %}

{% endblock content %}<|MERGE_RESOLUTION|>--- conflicted
+++ resolved
@@ -11,10 +11,9 @@
     {% include "templates/_nav_breadcrumb.html" with section_title="Server" page_title="Hyperscale"  %}
 </div>
 {% endblock second_level_nav_items %}
-<<<<<<< HEAD
-
-{% block header %}
-<section class="row row-hero clearfix">
+
+{% block content %}
+<section class="row row-hero clearfix strip-light">
     <div class="strip-inner-wrapper">
         <div class="left eight-col">
             <h1>Ubuntu leads in hyperscale</h1>
@@ -24,32 +23,21 @@
         </div>
     </div>
 </section>
-{% endblock %}
-
-{% block content %}
+
 <section class="row welcome-hyperscale">
-    <div class="strip-inner-wrapper">
-        <div class="seven-col">
+    <div class="strip-inner-wrapper equal-height">
+        <div class="six-col equal-height__item">
             <h2>Welcome to hyperscale, the future of the datacentre</h2>
             <p>Computing in the 21st century will be done at an unprecedented scale, connecting people across the continents to a vast network of business, social and entertainment services.</p>
             <p>Providing compute capacity at that magnitude is today&rsquo;s top infrastructure challenge. That challenge is being taken on by a new wave of ultra-dense hardware, combined with software designed to natively scale out.</p>
             <p>Tomorrow&rsquo;s servers will be built upon multiple architectures, including Intel x86 and ARM, and will be connected into datacentre-wide clusters via flexible, high-speed fabrics. At the heart of these clusters lies Ubuntu Server, the OS leading the cloud computing revolution.</p>
-=======
-
-{% block content %}
-<section class="row row-hero clearfix strip-light">
-    <div class="strip-inner-wrapper">
-        <div class="left eight-col">
-            <h1>Ubuntu leads in hyperscale</h1>
-            <p>Ubuntu is the hyperscale OS, natively powering scale-out workloads on a new wave of low-cost, ultra-dense hardware based on x86 and ARM processors.</p>
-            <p><a class="button--primary" href="/download/server">Download Ubuntu Server</a></p>
-            <p class="no-margin"><a href="/download/arm">Download Ubuntu for ARM &nbsp;&rsaquo;</a></p>
->>>>>>> c72d53c0
-        </div>
-    </div>
-</section>
-
-<<<<<<< HEAD
+        </div>
+        <div class="six-col last-col not-for-small equal-height__item equal-height__align-vertically">
+            <img src="{{ ASSET_SERVER_URL }}ab812f69-image-server-hyperscale.svg" alt="" />
+        </div>
+    </div>
+</section>
+
 <section class="row">
     <div class="strip-inner-wrapper">
         <h2>Ubuntu Server for hyperscale</h2>
@@ -73,75 +61,23 @@
         </div>
         <div class="six-col">
             <p><a href="/server/management">Find out more about server management&nbsp;&rsaquo;</a></p>
-=======
-<section class="row welcome-hyperscale">
-    <div class="strip-inner-wrapper equal-height">
-        <div class="six-col equal-height__item">
-            <h2>Welcome to hyperscale, the future of the datacentre</h2>
-            <p>Computing in the 21st century will be done at an unprecedented scale, connecting people across the continents to a vast network of business, social and entertainment services.</p>
-            <p>Providing compute capacity at that magnitude is today&rsquo;s top infrastructure challenge. That challenge is being taken on by a new wave of ultra-dense hardware, combined with software designed to natively scale out.</p>
-            <p>Tomorrow&rsquo;s servers will be built upon multiple architectures, including Intel x86 and ARM, and will be connected into datacentre-wide clusters via flexible, high-speed fabrics. At the heart of these clusters lies Ubuntu Server, the OS leading the cloud computing revolution.</p>
-        </div>
-        <div class="six-col last-col not-for-small equal-height__item equal-height__align-vertically">
-            <img src="{{ ASSET_SERVER_URL }}ab812f69-image-server-hyperscale.svg" alt="" />
->>>>>>> c72d53c0
         </div>
     </div>
 </section>
 
 <section class="row">
     <div class="strip-inner-wrapper">
-<<<<<<< HEAD
         <div class="twelve-col">
             <blockquote class="pull-quote">
                 <p><span>&ldquo;</span>A new wave of workloads demand breakthrough efficiencies in density, energy, and operational costs which can be scaled to a customer&rsquo;s IT environment&nbsp;<span>&rdquo;</span></p>
                 <p><cite>Paul Santeler, VP &amp; GM, Hyperscale Business Unit, HP</cite></p>
             </blockquote>
-=======
-        <h2>Ubuntu Server for hyperscale</h2>
-        <div class="six-col">
-            <p>Ubuntu Server embraces the scale-out philosophy and comes out of the box with tools that make deploying a complex network of services as easy as drawing up a diagram and pressing &ldquo;go&rdquo;.</p>
-        </div>
-        <div class="six-col last-col">
-            <p>Ubuntu works seamlessly across x86 and ARM. And it comes with all the leading open source and commercial workloads built in, including Apache Hadoop, Inktank Ceph, 10gen MongoDB and many others.</p>
-        </div>
-        <h3>Here&rsquo;s why Ubuntu is the best answer to the scale-out challenge:</h3>
-        <div class="combined-list">
-            <ul class="six-col list-ticks--canonical">
-                <li><strong>Scale-out at the core</strong>: Ubuntu Server supports the scale-out compute model and provides tools which make it simple to manage the entire cluster.</li>
-                <li><strong>No end-user license fee</strong>: Ubuntu is offered free to end-users. Adding 100 more nodes shouldn&rsquo;t require you to pay another 100 times for the OS!</li>
-                <li class="last-item"><strong>Partners</strong>: Canonical has a global program with SoC vendors and OEMs to ensure that platforms are enabled and certified to run Ubuntu.</li>
-            </ul>
-            <ul class="six-col last-col list-ticks--canonical">
-                <li><strong>Seamless platform support</strong>: Ubuntu Server runs exactly the same on every enabled architecture, be it x86, ARM or PowerPC; with the same applications and tools.</li>
-                <li><strong>Commercially supported</strong>: Canonical backs its free OS commitment with Ubuntu Advantage including commercial support, systems management and access to top experts.</li>
-            </ul>
-        </div>
-        <div class="six-col">
-            <p><a href="/server/management">Find out more about server management&nbsp;&rsaquo;</a></p>
->>>>>>> c72d53c0
-        </div>
-    </div>
-</section>
-
-<<<<<<< HEAD
-<section class="row equal-height">
-    <div class="strip-inner-wrapper">
-=======
-<section class="row">
-    <div class="strip-inner-wrapper">
-        <div class="twelve-col">
-            <blockquote class="pull-quote">
-                <p><span>&ldquo;</span>A new wave of workloads demand breakthrough efficiencies in density, energy, and operational costs which can be scaled to a customer&rsquo;s IT environment&nbsp;<span>&rdquo;</span></p>
-                <p><cite>Paul Santeler, VP &amp; GM, Hyperscale Business Unit, HP</cite></p>
-            </blockquote>
         </div>
     </div>
 </section>
 
 <section class="row strip-light">
     <div class="strip-inner-wrapper equal-height">
->>>>>>> c72d53c0
         <div class="equal-height__item seven-col">
             <h2>Canonical&rsquo;s long-term commitment</h2>
             <p>Canonical&rsquo;s first investment in hyperscale dates back to 2008. We invested early in at scale management tools like Landscape and Juju, supporting the management of machines and services at scale through enterprise-class automation.</p>
@@ -156,26 +92,6 @@
 
 <section class="row no-border">
     <div class="strip-inner-wrapper equal-height--vertical-divider">
-<<<<<<< HEAD
-        <h2 class="twelve-col">The complete solution for hyperscale</h2>
-        <div class="equal-height--vertical-divider__item six-col">
-            <h3>Workload-level orchestration with Juju</h3>
-            <p>Canonical&rsquo;s Juju framework goes beyond traditional orchestration systems to create a new paradigm in workload deployment.</p>
-            <p>Juju decouples services deployed onto the cluster from the nodes running them, and makes the deployment of the individual service easy.</p>
-            <p>Juju also supports deployment to cloud services like Amazon EC2 and Rackspace Cloud, and includes charms for open source workloads and key server ISV products.</p>
-            <p><a href="/cloud/orchestration/juju">Get more details on Juju here&nbsp;&rsaquo;</a></p>
-        </div>
-        <div class="equal-height--vertical-divider__item six-col last-col">
-            <h3>Bare-metal provisioning with MAAS</h3>
-            <p>With their unique architecture, hyperscale servers need to be provisioned through scalable automation. Canonical&rsquo;s Metal as a Service (MAAS) addresses the problem of deploying hundreds of OS instances to a cluster of nodes:</p>
-            <p>MAAS provides a flexible mechanism to automatically detect, provision and configure individual nodes with Ubuntu server without any complex or manual configuration </p>
-            <p><a href="/cloud/orchestration/maas">Learn more about MAAS&nbsp;&rsaquo;</a></p>
-        </div>
-    </div>
-</section>
-
-<section class="row">
-=======
         <div class="twelve-col">
             <h2 class="twelve-col">The complete solution for hyperscale</h2>
             <div class="equal-height--vertical-divider__item six-col">
@@ -194,7 +110,6 @@
         </div>
     </div>
 
->>>>>>> c72d53c0
     <div class="strip-inner-wrapper equal-height">
         <div class="box box-highlight four-col ">
             <h3>Deployment-time workload acceleration</h3>
@@ -211,11 +126,7 @@
     </div>
 </section>
 
-<<<<<<< HEAD
-<section class="row">
-=======
 <section class="row strip-light">
->>>>>>> c72d53c0
     <div class="strip-inner-wrapper">
         <div class="eight-col">
             <h2>Your roadmap for hyperscale success</h2>
@@ -279,34 +190,6 @@
 
 {% include "shared/_ubuntu_advantage_whats_included.html" %}
 
-<<<<<<< HEAD
-<section class="row no-border">
-    <div class="strip-inner-wrapper">
-        <div class="twelve-col clearfix">
-            <div class="box-padded-feature">
-                <h3>Works with all your hardware and software</h3>
-                    <div>
-                        <div class="six-col">
-                            <ul class="inline-icons clearfix">
-                                <li><img src="{{ ASSET_SERVER_URL }}31ce3f12-logo-dell-45x45.png" width="45" height="45" alt="Dell" /></li>
-                                <li><img src="{{ ASSET_SERVER_URL }}0985d8ac-logo-ibm-46x45.png" width="46" height="45" alt="IBM" /></li>
-                                <li><img src="{{ ASSET_SERVER_URL }}5bc8867e-logo-hp-41x45.png" width="41" height="45" alt="HP" /></li>
-                                <li><img src="{{ ASSET_SERVER_URL }}f2b90d0e-logo-intel-50x45.png" width="50" height="45" alt="Intel" /></li>
-                            </ul>
-                            <p><a href="/certification">View all certified hardware&nbsp;&rsaquo;</a></p>
-                        </div><!-- /.six-col -->
-                        <div class="six-col last-col">
-                            <ul class="inline-icons clearfix">
-                                <li><img src="{{ ASSET_SERVER_URL }}1dda56b0-logo-centrify-94x45.png" width="94" height="45" alt="Centrify" /></li>
-                                <li><img src="{{ ASSET_SERVER_URL }}ab23c143-logo-likewise-100x45.png" width="100" height="45" alt="Likewise" /></li>
-                                <li><img src="{{ ASSET_SERVER_URL }}0e002897-logo-openstack-45x45.png" width="45" height="45" alt="OpenStack" /></li>
-                                <li><img src="{{ ASSET_SERVER_URL }}17dd429b-logo-openbravo-112x45.png" width="112" height="45" alt="Openbravo" /></li>
-                            </ul>
-                            <p><a href="/partners/certified-software">View all certified software&nbsp;&rsaquo;</a></p>
-                        </div>
-                    </div>
-            </div>
-=======
 <section class="row strip-light">
     <div class="strip-inner-wrapper">
         <div class="twelve-col">
@@ -337,7 +220,6 @@
               {% endfor %}
             </ul>
             <p class="align-center"><a href="/partners/certified-software">View all certified software&nbsp;&rsaquo;</a></p>
->>>>>>> c72d53c0
         </div>
     </div>
 </section>
