--- conflicted
+++ resolved
@@ -82,7 +82,7 @@
     </div>
     <h2>Let&rsquo;s work together</h2>
     <p class="clear">Want to talk to us about using Ubuntu Core for your next project?</p>
-    <p><a href="/internet-of-things/contact-us" class="link-cta-ubuntu">Get in touch</a></p>
+    <p><a href="/internet-of-things/contact-us" class="button--primary">Get in touch</a></p>
   </div>
 </div>
 
@@ -91,15 +91,6 @@
 {% endblock content %}
 
 {% block footer_extra %}
-<<<<<<< HEAD
-  <script>
-      YUI().use('event-base', function (Y) {
-          Y.on('domready', function () {
-              core.loadPartners('?programme__name=Internet%20of%20Things', '#iot-partners');
-          });
-      });
-  </script>
-=======
 <script>
     YUI().use('event-base', function (Y) {
         Y.on('domready', function () {
@@ -107,5 +98,4 @@
         });
     });
 </script>
->>>>>>> 7bfd4d8c
 {% endblock %}