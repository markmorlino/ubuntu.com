--- conflicted
+++ resolved
@@ -12,14 +12,9 @@
         <p>If you are thinking about using snappy Ubuntu Core to power your Internet of Things devices, please fill in your details below and a member of our team will get in touch.</p>
     </div>
     <div class="eight-col">
-<<<<<<< HEAD
-        <script src="//assets.ubuntu.com/v1/37b1db88-jquery.min.js"></script>
-        <script  src="//assets.ubuntu.com/v1/e1085fb6-jquery.validate.min.js"></script>
-=======
         <!-- MARKETO FORM -->
 
         <script  src="//assets.ubuntu.com/v1/d55cdf58bb-jquery.validate.js"></script>
->>>>>>> 7bfd4d8c
 
         <form action="https://pages.ubuntu.com/index.php/leadCapture/save" method="post" id="mktoForm_1266">
             <fieldset>
@@ -98,5 +93,4 @@
         </script>
     </div>
 </div>
-{% include "shared/_munchkin.html" %}
 {% endblock content %}