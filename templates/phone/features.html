{% extends "phone/base_phone.html" %}

{% block title %}Features | Ubuntu for phones{% endblock %}

{% block meta_description %}Ubuntu brings a stunning, natural new user interface to the smartphone that makes it quicker and easier to find content, whether it's stored on the phone or on the web.{% endblock %}

{% block meta_keywords %}Ubuntu, phone, smartphone, cellphone, cell, mobile, OS, operating system, user, interface, GUI, edge magic, content, focus, app, native, web, HTML5, Unity, gestures, handheld, handset, touch, multitouch, touchscreen, device, form factor, Linux, open source, scopes, Launcher{% endblock %}

{% block second_level_nav_items %}
	{% include "templates/_nav_breadcrumb.html" with section_title="Phone" page_title="Features"  %}
{% endblock second_level_nav_items %}

{% block content %}
<div class="row row-hero no-border">
    <div class="for-mobile">
        <img src="//assets.ubuntu.com/v1/93e7c361-image-phone-features-hero-bq.jpg?w=480" alt="" />
    </div>
  	<div class="four-col append-eight">
  		<h1>Features</h1>
  		<p class="intro">Ubuntu&rsquo;s scopes give you related content on one screen, instead of hiding it behind different apps. So everything you look for in life is now right at your&nbsp;fingertips.</p>
  	</div><!-- /.four-col -->
</div><!-- .row -->

<div class="row no-border">
   <div class="five-col">
      <img src="//assets.ubuntu.com/v1/d5400ec3-phone-img-w-phone.png" alt="" />
   </div>
   <div class="seven-col last-col">
      <h2>Introducing scopes</h2>
      <p>Ubuntu&rsquo;s scopes are like individual home screens for different kinds of content, giving you access to everything from movies and music to local services and social media, without having to go through individual apps.</p>
      <p>Scope Roulette gives you a chance to learn more about scopes, and along the way there&rsquo;s the chance to win Ubuntu Phone related prizes.</p>
      <p><a href="http://ubuntu-phone.eu/scopes" class="link-cta-ubuntu">Play to learn more</a></p>
   </div>
</div>

<div class="row row--video no-border no-padding">
    <h2>See scopes in action</h2>
	<div class="the-video"><div></div></div>
    <p class="video-link"><a href="//www.youtube.com/watch?v=CsDFMIphtZk&amp;hd=1" class="show-video">Watch the video</a></p>
</div><!-- /.row -->

<<<<<<< HEAD
<div class="row row--scopes row--scopes__nearby edge-magic">
<div class="branded-bg"></div>
    <div class="ten-col prepend-one append-one equal-height no-margin-bottom">
        <div class="six-col align-vertically no-margin-bottom">
            <div class="row--scopes__content five-col">
                <h2 class="four-col">A scope for every facet of life</h2>
                <h3>NearBy</h3>
                <p>When you&rsquo;re out and about, the NearBy scope can help you find where to eat, what bands to see and even which bus to catch.</p>
            </div>
        </div>
        <div class="row--scopes__image four-col last-col no-margin-bottom">
            <div class="screens">
                <ul class="screens-list no-margin-bottom inline-list">
                    <li class="row--scopes__image__scope-screen row--scopes__image__scope-screen--nearby"></li>
                    <li class="row--scopes__image__scope-screen row--scopes__image__scope-screen-branded row--scopes__image__scope-screen--nearby-branded"></li>
                </ul>
            </div>
        </div><!-- /.scope-image -->
    </div><!-- /.ten-col -->
</div><!-- /.row -->

<div class="row row--scopes row--scopes-left row--scopes__music edge-magic">
<div class="branded-bg"></div>
    <div class="ten-col prepend-one append-one equal-height no-margin-bottom">
        <div class="row--scopes__image four-col not-for-small no-margin-bottom slider-animation">
            <div class="screens">
                <ul class="screens-list no-margin-bottom inline-list">
                    <li class="row--scopes__image__scope-screen row--scopes__image__scope-screen--music slider-animation"></li>
                    <li class="row--scopes__image__scope-screen row--scopes__image__scope-screen-branded row--scopes__image__scope-screen--music-branded"></li>
                </ul>
            </div>
        </div><!-- /.scope-image -->
        <div class="six-col align-vertically last-col no-margin-bottom">
            <div class="row--scopes__content five-col prepend-two">
                <h3>Music</h3>
                <p>Listen to music from your library, stream from Soundcloud, download tracks from 7digital, or catch the latest gig with Songkick.</p>
            </div>
        </div>
        <div class="row--scopes__image for-small four-col no-margin-bottom slider-animation">
            <div class="screens">
                <ul class="screens-list no-margin-bottom inline-list">
                    <li class="row--scopes__image__scope-screen row--scopes__image__scope-screen--music slider-animation"></li>
                    <li class="row--scopes__image__scope-screen row--scopes__image__scope-screen-branded row--scopes__image__scope-screen--music-branded"></li>
                </ul>
            </div>
        </div><!-- /.scope-image -->
    </div><!-- /.ten-col -->
</div><!-- /.row -->

<div class="row row--scopes row--scopes__news edge-magic no-border">
<div class="branded-bg"></div>
    <div class="ten-col prepend-one append-one equal-height no-margin-bottom">
        <div class="six-col align-vertically no-margin-bottom">
            <div class="row--scopes__content five-col">
                <h3>News</h3>
                <p>Get the latest news from from a range of different sources. Use the settings in this scope to create a tailored newspaper just for you.</p>
            </div>
        </div>
        <div class="row--scopes__image four-col last-col no-margin-bottom slider-animation">
            <div class="screens">
                <ul class="screens-list no-margin-bottom inline-list">
                    <li class="row--scopes__image__scope-screen row--scopes__image__scope-screen--news"></li>
                    <li class="row--scopes__image__scope-screen row--scopes__image__scope-screen-branded row--scopes__image__scope-screen--news-branded"></li>
                </ul>
            </div>
        </div><!-- /.scope-image -->
    </div><!-- /.ten-col -->
</div><!-- /.row -->

<div class="row row--today">
    <div class="for-mobile"><img src="{{ STATIC_URL }}img/phone/features/image-today-small.jpg" alt="" /></div>
    <div class="row--today__content five-col">
        <h2>Today</h2>
        <p>Head back home at any time to see your most important interactions on one screen. Personalize the Today scope so what&rsquo;s important to you, is right at your&nbsp;fingertips.</p>
=======
<div class="row row--phone-details no-border no-margin-bottom">
    <div class="twelve-col equal-height no-margin-bottom">
      <div class="four-col align-vertically no-margin-bottom">
        <div>
          <h2>Everything you expect, designed beautifully</h2>
          <p>Ubuntu Phone includes all the smartphone essentials, crafted with breathtaking attention to detail. From edges that enable you to navigate faster to details like the striking clock face, nothing has been overlooked in the quest for mobile perfection.</p>
        </div>
      </div>
      <div class="eight-col last-col no-margin-bottom">
        <img class="right pull-right-40" src="//assets.ubuntu.com/v1/b69e2693-image-phone-features-essentials.png" alt="" />
      </div><!-- /col -->
>>>>>>> 7bfd4d8c
    </div>
    <h3>See the features in action</h3>
    <ul class="no-bullets">
        <li class="three-col">
            <a class="external" href="https://www.youtube.com/watch?v=Qocy2Ypz-_Y">
                <p><img src="//assets.ubuntu.com/v1/662024d5-edges.jpg" alt="Navigate using edges" /></p>
                Navigate using edges
            </a>
        </li>
        <li class="three-col">
            <a class="external" href="https://www.youtube.com/watch?v=soCcjc4NGP8">
                <p><img src="//assets.ubuntu.com/v1/270f6dd3-clock.jpg" alt="Time zones and clock" /></p>
                Time zones and clock
            </a>
        </li>
        <li class="three-col">
            <a class="external" href="https://www.youtube.com/watch?v=xn13tFA_27w">
                <p><img src="//assets.ubuntu.com/v1/2839a1e4-messaging.jpg" alt="Chat and messaging" alt="Chat and messaging" /></p>
                Chat and messaging
            </a>
        </li>
        <li class="three-col last-col">
            <a class="external" href="https://youtu.be/vasep2APq44">
                <p><img src="//assets.ubuntu.com/v1/42f33586-store.jpg" alt="Installing scopes and apps" /></p>
                Installing scopes and apps
            </a>
        </li>
    </ul>
</div>

{% include "phone/shared/_store_promo.html" with extra_row_class="store-promo no-border" promo_title="The Ubuntu Store" promo_content="You can choose from a wide range of scopes and apps in the Ubuntu Store from partners such as Time Out, Twitter and Euronews. All of these and many more are available for download in just a few&nbsp;taps." promo_link="/phone/developers" promo_link_title="More information for developers" %}
{% endblock content %}<|MERGE_RESOLUTION|>--- conflicted
+++ resolved
@@ -29,7 +29,7 @@
       <h2>Introducing scopes</h2>
       <p>Ubuntu&rsquo;s scopes are like individual home screens for different kinds of content, giving you access to everything from movies and music to local services and social media, without having to go through individual apps.</p>
       <p>Scope Roulette gives you a chance to learn more about scopes, and along the way there&rsquo;s the chance to win Ubuntu Phone related prizes.</p>
-      <p><a href="http://ubuntu-phone.eu/scopes" class="link-cta-ubuntu">Play to learn more</a></p>
+      <p><a href="http://ubuntu-phone.eu/scopes" class="button--primary">Play to learn more</a></p>
    </div>
 </div>
 
@@ -39,82 +39,6 @@
     <p class="video-link"><a href="//www.youtube.com/watch?v=CsDFMIphtZk&amp;hd=1" class="show-video">Watch the video</a></p>
 </div><!-- /.row -->
 
-<<<<<<< HEAD
-<div class="row row--scopes row--scopes__nearby edge-magic">
-<div class="branded-bg"></div>
-    <div class="ten-col prepend-one append-one equal-height no-margin-bottom">
-        <div class="six-col align-vertically no-margin-bottom">
-            <div class="row--scopes__content five-col">
-                <h2 class="four-col">A scope for every facet of life</h2>
-                <h3>NearBy</h3>
-                <p>When you&rsquo;re out and about, the NearBy scope can help you find where to eat, what bands to see and even which bus to catch.</p>
-            </div>
-        </div>
-        <div class="row--scopes__image four-col last-col no-margin-bottom">
-            <div class="screens">
-                <ul class="screens-list no-margin-bottom inline-list">
-                    <li class="row--scopes__image__scope-screen row--scopes__image__scope-screen--nearby"></li>
-                    <li class="row--scopes__image__scope-screen row--scopes__image__scope-screen-branded row--scopes__image__scope-screen--nearby-branded"></li>
-                </ul>
-            </div>
-        </div><!-- /.scope-image -->
-    </div><!-- /.ten-col -->
-</div><!-- /.row -->
-
-<div class="row row--scopes row--scopes-left row--scopes__music edge-magic">
-<div class="branded-bg"></div>
-    <div class="ten-col prepend-one append-one equal-height no-margin-bottom">
-        <div class="row--scopes__image four-col not-for-small no-margin-bottom slider-animation">
-            <div class="screens">
-                <ul class="screens-list no-margin-bottom inline-list">
-                    <li class="row--scopes__image__scope-screen row--scopes__image__scope-screen--music slider-animation"></li>
-                    <li class="row--scopes__image__scope-screen row--scopes__image__scope-screen-branded row--scopes__image__scope-screen--music-branded"></li>
-                </ul>
-            </div>
-        </div><!-- /.scope-image -->
-        <div class="six-col align-vertically last-col no-margin-bottom">
-            <div class="row--scopes__content five-col prepend-two">
-                <h3>Music</h3>
-                <p>Listen to music from your library, stream from Soundcloud, download tracks from 7digital, or catch the latest gig with Songkick.</p>
-            </div>
-        </div>
-        <div class="row--scopes__image for-small four-col no-margin-bottom slider-animation">
-            <div class="screens">
-                <ul class="screens-list no-margin-bottom inline-list">
-                    <li class="row--scopes__image__scope-screen row--scopes__image__scope-screen--music slider-animation"></li>
-                    <li class="row--scopes__image__scope-screen row--scopes__image__scope-screen-branded row--scopes__image__scope-screen--music-branded"></li>
-                </ul>
-            </div>
-        </div><!-- /.scope-image -->
-    </div><!-- /.ten-col -->
-</div><!-- /.row -->
-
-<div class="row row--scopes row--scopes__news edge-magic no-border">
-<div class="branded-bg"></div>
-    <div class="ten-col prepend-one append-one equal-height no-margin-bottom">
-        <div class="six-col align-vertically no-margin-bottom">
-            <div class="row--scopes__content five-col">
-                <h3>News</h3>
-                <p>Get the latest news from from a range of different sources. Use the settings in this scope to create a tailored newspaper just for you.</p>
-            </div>
-        </div>
-        <div class="row--scopes__image four-col last-col no-margin-bottom slider-animation">
-            <div class="screens">
-                <ul class="screens-list no-margin-bottom inline-list">
-                    <li class="row--scopes__image__scope-screen row--scopes__image__scope-screen--news"></li>
-                    <li class="row--scopes__image__scope-screen row--scopes__image__scope-screen-branded row--scopes__image__scope-screen--news-branded"></li>
-                </ul>
-            </div>
-        </div><!-- /.scope-image -->
-    </div><!-- /.ten-col -->
-</div><!-- /.row -->
-
-<div class="row row--today">
-    <div class="for-mobile"><img src="{{ STATIC_URL }}img/phone/features/image-today-small.jpg" alt="" /></div>
-    <div class="row--today__content five-col">
-        <h2>Today</h2>
-        <p>Head back home at any time to see your most important interactions on one screen. Personalize the Today scope so what&rsquo;s important to you, is right at your&nbsp;fingertips.</p>
-=======
 <div class="row row--phone-details no-border no-margin-bottom">
     <div class="twelve-col equal-height no-margin-bottom">
       <div class="four-col align-vertically no-margin-bottom">
@@ -126,7 +50,6 @@
       <div class="eight-col last-col no-margin-bottom">
         <img class="right pull-right-40" src="//assets.ubuntu.com/v1/b69e2693-image-phone-features-essentials.png" alt="" />
       </div><!-- /col -->
->>>>>>> 7bfd4d8c
     </div>
     <h3>See the features in action</h3>
     <ul class="no-bullets">
