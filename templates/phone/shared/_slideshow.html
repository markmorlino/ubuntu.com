--- conflicted
+++ resolved
@@ -1,7 +1,6 @@
 <div id="carousel-container" class="carousel not-for-small">
     <div id="slider">
         <ul>
-<<<<<<< HEAD
             <li><img src="{{ ASSET_SERVER_URL }}e999258a-slide-one.png" alt="Cave"></li>
             <li><img src="{{ ASSET_SERVER_URL }}cdd451ba-slide-two.png" alt="Cave"></li>
             <li><img src="{{ ASSET_SERVER_URL }}c9efb962-slide-three.png" alt="Cave"></li>
@@ -10,13 +9,6 @@
             <li><img src="{{ ASSET_SERVER_URL }}cdd451ba-slide-two.png" alt="Cave"></li>
             <li><img src="{{ ASSET_SERVER_URL }}c9efb962-slide-three.png" alt="Cave"></li>
             <li><img src="{{ ASSET_SERVER_URL }}0285832f-slide-four.png" alt="Cave"></li>
-=======
-            <li><img src="{{ ASSET_SERVER_URL }}2013f658-scope-film.jpg" alt="Screenshot of Films selection on Ubuntu phone"></li>
-            <li><img src="{{ ASSET_SERVER_URL }}9bc27c35-scope-music.jpg" alt="Screenshot of Music selection on Ubuntu phone"></li>
-            <li><img src="{{ ASSET_SERVER_URL }}cf3be95a-scope-timeout.jpg" alt="Screenshot of Timeout app on Ubuntu phone"></li>
-            <li><img src="{{ ASSET_SERVER_URL }}1b1acf57-scope-today.jpg" alt="Screenshot of Today screen on Ubuntu phone"></li>
-            <li><img src="{{ ASSET_SERVER_URL }}1f120c7a-scope-nearby.jpg" alt="Screenshot of Nearby screen on Ubuntu phone"></li>
->>>>>>> 42f1fbc6
         </ul>
     </div>
 </div>