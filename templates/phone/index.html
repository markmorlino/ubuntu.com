{% extends "phone/base_phone.html" %}

{% block title %}Ubuntu on phones{% endblock %}

{% block meta_description %}With a radical new paradigm that makes it quicker and easier to find content and services than ever before, the beautifully designed Ubuntu phone is the opportunity the mobile industry has been waiting for.{% endblock %}

{% block meta_keywords %}
	Ubuntu smartphone, Ubuntu smartphones, smartphone Ubuntu, Ubuntu phone, Ubuntu phones,
	Ubuntu mobile phone, Ubuntu mobile phones, Ubuntu for phone, Meizu Ubuntu phone,
	Meizu phone, Meizu phones, Ubuntu convergence, Ubuntu phone convergence, Meizu MX4,
	Meizu MX4 Ubuntu Edition, Mobile Meizu
{% endblock %}

{% block extra_body_class %}phone-home{% endblock %}

{% block second_level_nav_items %}
<div class="strip-inner-wrapper">
	{% include "templates/_nav_breadcrumb.html" with section_title="Phone" page_title="Overview"  %}
</div>
{% endblock second_level_nav_items %}

{% block content %}
<div class="row row-hero no-border">
<<<<<<< HEAD
    <div class="for-mobile"><img src="{{ ASSET_SERVER_URL }}f2758930-image-phone-hero-bq.jpg?w=768" alt="" /></div>
	<div class="the-video">
		<p class="right">
			<a href="#" class="slideless close-video">Close the video <img src="{{ ASSET_SERVER_URL }}c51c1c63-close-button.png" width="24" height="24" alt="" /></a>
		</p>
		<div></div>
	</div>
	<div class="row-content">
		<div class="five-col">
			<h1>Life at your fingertips</h1>
			<p class="intro">Ubuntu introduces a new way to enjoy content and services on smartphones, without relying on&nbsp;traditional apps.</p>
			<p class="video-link"><a href="//www.youtube.com/watch?v=-dpfHYpfEXY&amp;hd=1" class="show-video button--primary">Watch the video</a></p>
			<div class="video-container for-mobile">
				<iframe src="//www.youtube.com/embed/-dpfHYpfEXY" allowfullscreen></iframe>
			</div>
		</div>
	</div>
</div>

<div class="row row--access-content no-border">
  <div class="for-small eight-col align-center">
    <img src="{{ ASSET_SERVER_URL }}f53f70fe-image-phone-scopes.jpg?w=480" alt="" />
  </div>
  <div class="four-col last-col prepend-eight">
    <div>
      <h2>Access content and services naturally through scopes</h2>
      <p class="clear">Ubuntu&rsquo;s unique scopes brings everything you need to one screen without the need to open and switch between multiple apps.The Ubuntu Phone has been built to revolve around you and the content and services you use the most.</p>
      <p class="no-margin-bottom"><a href="/phone/features">Learn more about scopes&nbsp;&rsaquo;</a></p>
=======
  <div class="strip-inner-wrapper">
    <div class="for-mobile">
      <img src="{{ ASSET_SERVER_URL }}f2758930-image-phone-hero-bq.jpg?w=768" alt="">
>>>>>>> 42f1fbc6
    </div>
    <p class="close-vid-link">
      <a href="#" class="slideless close-video">Close the video <img src="/static/u/img/devices/close-button.png" width="24" height="24" alt=""></a>
    </p>
    <div class="the-video">
      <div></div>
    </div>
    <div class="row-content hide-me show-me">
      <div class="five-col">
        <h1>Life at your fingertips</h1>
        <p class="intro">Ubuntu introduces a new way to enjoy content and services on smartphones, without relying on&nbsp;traditional apps.</p>
        <p class="video-link"><a href="#_" class="show-video button--primary">Watch the video</a></p>
        <div class="video-container for-mobile">
          <iframe src="//www.youtube.com/embed/-dpfHYpfEXY" allowfullscreen=""></iframe>
        </div>
      </div>
	  </div>
  </div>
</div>

<<<<<<< HEAD
<div class="row row--beautiful-design no-border">
  <div class="eight-col for-small">
    <img src="{{ ASSET_SERVER_URL }}824ad81d-image-phone-beautifully%402x.jpg" alt="" />
  </div>
	<div class="four-col last-col">
		<h2>Beautifully designed&nbsp;features</h2>
		<p>Ubuntu Phone has been designed with obsessive attention to detail. Form follows function throughout, from the ever-changing welcome screen to essentials like messaging and alarms. And the Launcher puts it all at your fingertips, whatever you&rsquo;re doing with your phone.</p>
		<p><a href="/phone/features">See what Ubuntu can do&nbsp;&rsaquo;</a></p>
	</div>
</div>

<div class="row row--devices">
	<div class="four-col align-center">
		<img src="{{ ASSET_SERVER_URL }}8c9857e2-image-available-from.jpg" alt="Ubuntu devices" />
=======
<div class="row row--access-content no-border strip-light">
	<div class="strip-inner-wrapper">
	  <div class="for-small eight-col align-center">
	    <img src="{{ ASSET_SERVER_URL }}67ebf789-scopes-row.jpg?w=480" alt="" />
	  </div>
	  <div class="four-col last-col prepend-eight">
	    <div class="scopes-text">
	      <h2>Access content and services naturally through scopes</h2>
	      <p class="clear">Ubuntu&rsquo;s unique scopes brings everything you need to one screen without the need to open and switch between multiple apps.The Ubuntu Phone has been built to revolve around you and the content and services you use the most.</p>
	      <p class="no-margin-bottom"><a href="/phone/features">Learn more about scopes&nbsp;&rsaquo;</a></p>
	    </div>
	  </div>
	</div>
</div>

<div class="row row--beautiful-design no-border">
	<div class="strip-inner-wrapper">
	  <div class="eight-col for-small">
	    <img src="{{ ASSET_SERVER_URL }}91d3d632-beautiful-features.jpg?w=412" alt="Calendar app on Ubuntu phone" />
	  </div>
		<div class="four-col last-col">
			<h2>Beautifully designed&nbsp;features</h2>
			<p>Ubuntu Phone has been designed with obsessive attention to detail. Form follows function throughout, from the ever-changing welcome screen to essentials like messaging and alarms. And the Launcher puts it all at your fingertips, whatever you&rsquo;re doing with your phone.</p>
			<p><a href="/phone/features">See what Ubuntu can do&nbsp;&rsaquo;</a></p>
		</div>
>>>>>>> 42f1fbc6
	</div>
</div>

<div class="row row--devices strip-light">
	<div class="strip-inner-wrapper clearfix flex-container">
		<div class="five-col align-center">
			<img src="{{ ASSET_SERVER_URL }}8bc779a5-available-row.png" alt="Ubuntu devices" />
		</div>
		<div class="prepend-one five-col last-col vertically-center">
			<div>
				<h2>Available from our partners</h2>
				<p>Ubuntu phones are now available for sale worldwide. You can purchase directly from our partners, such as BQ and Snapdeal.</p>
				<p><a href="/phone/devices">Learn more about our range of devices&nbsp;&rsaquo;</a></p>
			</div>
		</div>
	</div>
</div>

<div class="row strip-light">
	<div class="strip-inner-wrapper">
    <h2 class="twelve-col"><a class="external" href="http://ubuntu-phone.eu/">Check out the latest phone news</a></h2>
<<<<<<< HEAD
        <div id="phone-news-feed" class="twelve-col"></div>
        <script>
					$(function() {
		          $.getFeed({
		            url: 'http://www.stmgrts.org.uk/taleo/phone_twitter.xml', //need a proxy for this
		            success: function(feed) {
		              var html = "<ul class='phone-news-feed__list twelve-col no-bullets equal-height--vertical-divider'>";
		              for(var i = 0; i < feed.items.length && i < 3; i++) {
		                var item = feed.items[i];
		                var lastClass = "";
										if (i != 0 && i % 3 == 0) {
                        lastClass = ' last-col';
                    }
										var d = $.trim(item.description);
		                html += "<li class='equal-height--vertical-divider__item phone-news-feed__item four-col" + lastClass + "'><h3>" + item.title + "</h3><p>" + d + "</p><p class='phone-news-feed__category note'>" + item.category + "</p></li>"
		              }
		              html += "</ul>";
		              if ($('#phone-news-feed')) {
		                $('#phone-news-feed').append(html);
		              }
		            }
		          });
		        });
        </script>
</div>
{% block head_extra %}
=======
      <div id="phone-news-feed" class="twelve-col"></div>
      <script>
				$(function() {
	          $.getFeed({
	            url: 'http://www.stmgrts.org.uk/taleo/phone_twitter.xml', //need a proxy for this
	            success: function(feed) {
	              var html = "<ul class='phone-news-feed__list twelve-col no-bullets vertical-divider'>";
	              for(var i = 0; i < feed.items.length && i < 3; i++) {
	                var item = feed.items[i];
	                var lastClass = "";
									if (i != 0 && i % 3 == 0) {
                      lastClass = ' last-col';
                  }
									var d = $.trim(item.description);
	                html += "<li class='phone-news-feed__item four-col" + lastClass + "'><h3>" + item.title + "</h3><p>" + d + "</p><p class='phone-news-feed__category note'>" + item.category + "</p></li>"

	              }
	              html += "</ul>";
	              if ($('#phone-news-feed')) {
	                $('#phone-news-feed').append(html);
	              }
	            }
	          });
	        });
      </script>
		</div>
	</div>
{% block head_extra %}

>>>>>>> 42f1fbc6
<script src="{{ ASSET_SERVER_URL }}c954db4a-jfeed_prm.js"></script>
{% endblock %}

{% include "shared/_open_source_phone.html" %}
{% endblock content %}<|MERGE_RESOLUTION|>--- conflicted
+++ resolved
@@ -21,40 +21,9 @@
 
 {% block content %}
 <div class="row row-hero no-border">
-<<<<<<< HEAD
-    <div class="for-mobile"><img src="{{ ASSET_SERVER_URL }}f2758930-image-phone-hero-bq.jpg?w=768" alt="" /></div>
-	<div class="the-video">
-		<p class="right">
-			<a href="#" class="slideless close-video">Close the video <img src="{{ ASSET_SERVER_URL }}c51c1c63-close-button.png" width="24" height="24" alt="" /></a>
-		</p>
-		<div></div>
-	</div>
-	<div class="row-content">
-		<div class="five-col">
-			<h1>Life at your fingertips</h1>
-			<p class="intro">Ubuntu introduces a new way to enjoy content and services on smartphones, without relying on&nbsp;traditional apps.</p>
-			<p class="video-link"><a href="//www.youtube.com/watch?v=-dpfHYpfEXY&amp;hd=1" class="show-video button--primary">Watch the video</a></p>
-			<div class="video-container for-mobile">
-				<iframe src="//www.youtube.com/embed/-dpfHYpfEXY" allowfullscreen></iframe>
-			</div>
-		</div>
-	</div>
-</div>
-
-<div class="row row--access-content no-border">
-  <div class="for-small eight-col align-center">
-    <img src="{{ ASSET_SERVER_URL }}f53f70fe-image-phone-scopes.jpg?w=480" alt="" />
-  </div>
-  <div class="four-col last-col prepend-eight">
-    <div>
-      <h2>Access content and services naturally through scopes</h2>
-      <p class="clear">Ubuntu&rsquo;s unique scopes brings everything you need to one screen without the need to open and switch between multiple apps.The Ubuntu Phone has been built to revolve around you and the content and services you use the most.</p>
-      <p class="no-margin-bottom"><a href="/phone/features">Learn more about scopes&nbsp;&rsaquo;</a></p>
-=======
   <div class="strip-inner-wrapper">
     <div class="for-mobile">
       <img src="{{ ASSET_SERVER_URL }}f2758930-image-phone-hero-bq.jpg?w=768" alt="">
->>>>>>> 42f1fbc6
     </div>
     <p class="close-vid-link">
       <a href="#" class="slideless close-video">Close the video <img src="/static/u/img/devices/close-button.png" width="24" height="24" alt=""></a>
@@ -75,22 +44,6 @@
   </div>
 </div>
 
-<<<<<<< HEAD
-<div class="row row--beautiful-design no-border">
-  <div class="eight-col for-small">
-    <img src="{{ ASSET_SERVER_URL }}824ad81d-image-phone-beautifully%402x.jpg" alt="" />
-  </div>
-	<div class="four-col last-col">
-		<h2>Beautifully designed&nbsp;features</h2>
-		<p>Ubuntu Phone has been designed with obsessive attention to detail. Form follows function throughout, from the ever-changing welcome screen to essentials like messaging and alarms. And the Launcher puts it all at your fingertips, whatever you&rsquo;re doing with your phone.</p>
-		<p><a href="/phone/features">See what Ubuntu can do&nbsp;&rsaquo;</a></p>
-	</div>
-</div>
-
-<div class="row row--devices">
-	<div class="four-col align-center">
-		<img src="{{ ASSET_SERVER_URL }}8c9857e2-image-available-from.jpg" alt="Ubuntu devices" />
-=======
 <div class="row row--access-content no-border strip-light">
 	<div class="strip-inner-wrapper">
 	  <div class="for-small eight-col align-center">
@@ -116,7 +69,6 @@
 			<p>Ubuntu Phone has been designed with obsessive attention to detail. Form follows function throughout, from the ever-changing welcome screen to essentials like messaging and alarms. And the Launcher puts it all at your fingertips, whatever you&rsquo;re doing with your phone.</p>
 			<p><a href="/phone/features">See what Ubuntu can do&nbsp;&rsaquo;</a></p>
 		</div>
->>>>>>> 42f1fbc6
 	</div>
 </div>
 
@@ -138,34 +90,6 @@
 <div class="row strip-light">
 	<div class="strip-inner-wrapper">
     <h2 class="twelve-col"><a class="external" href="http://ubuntu-phone.eu/">Check out the latest phone news</a></h2>
-<<<<<<< HEAD
-        <div id="phone-news-feed" class="twelve-col"></div>
-        <script>
-					$(function() {
-		          $.getFeed({
-		            url: 'http://www.stmgrts.org.uk/taleo/phone_twitter.xml', //need a proxy for this
-		            success: function(feed) {
-		              var html = "<ul class='phone-news-feed__list twelve-col no-bullets equal-height--vertical-divider'>";
-		              for(var i = 0; i < feed.items.length && i < 3; i++) {
-		                var item = feed.items[i];
-		                var lastClass = "";
-										if (i != 0 && i % 3 == 0) {
-                        lastClass = ' last-col';
-                    }
-										var d = $.trim(item.description);
-		                html += "<li class='equal-height--vertical-divider__item phone-news-feed__item four-col" + lastClass + "'><h3>" + item.title + "</h3><p>" + d + "</p><p class='phone-news-feed__category note'>" + item.category + "</p></li>"
-		              }
-		              html += "</ul>";
-		              if ($('#phone-news-feed')) {
-		                $('#phone-news-feed').append(html);
-		              }
-		            }
-		          });
-		        });
-        </script>
-</div>
-{% block head_extra %}
-=======
       <div id="phone-news-feed" class="twelve-col"></div>
       <script>
 				$(function() {
@@ -193,11 +117,10 @@
       </script>
 		</div>
 	</div>
-{% block head_extra %}
-
->>>>>>> 42f1fbc6
-<script src="{{ ASSET_SERVER_URL }}c954db4a-jfeed_prm.js"></script>
-{% endblock %}
 
 {% include "shared/_open_source_phone.html" %}
-{% endblock content %}+{% endblock content %}
+
+{% block head_extra %}
+<script src="{{ ASSET_SERVER_URL }}c954db4a-jfeed_prm.js"></script>
+{% endblock %}