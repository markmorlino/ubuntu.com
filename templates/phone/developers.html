{% extends "phone/base_phone.html" %}

{% block title %}For developers | Ubuntu for phones{% endblock %}

{% block meta_description %}
    Ubuntu phone represents a tremendous opportunity for developers. Scopes can be
    developed quickly, making your content available to Ubuntu users more easily and
    more visibly, than it is through traditional apps. The Ubuntu web apps API allows
    you to make websites installable as apps on phones running Ubuntu. HTML5 apps can
    be ported quickly and super-fast native apps can be developed with the Ubuntu SDK.
{% endblock meta_description %}

{% block meta_keywords %}Ubuntu, phone, smartphone, mobile, develop, developer, ISV, app, application, store, scope software, centre, center, purchase, ecommerce, revenue, content, channel, movie, music, mp3, album, book, magazine, SDK, API, HTML5, web, native, OpenGL, open source, Linux, Android, Unity, Ubuntu One, cloud, U1DB{% endblock meta_keywords %}

{% block second_level_nav_items %}
    <div class="strip-inner-wrapper">
        {% include "templates/_nav_breadcrumb.html" with section_title="Phone" page_title="For developers"  %}
    </div>
{% endblock second_level_nav_items %}

{% block content %}
<div class="row row-hero">
<<<<<<< HEAD
	<div class="five-col append-one">
		<h1>For developers by&nbsp;design</h1>
		<p class="intro">Bring your content and services into the core phone experience</p>
	</div>
	<div class="six-col last-col">
		<img src="{{ ASSET_SERVER_URL }}be1b3ac3-image-developer-hero.png" width="519" alt="" />
	</div>
=======
  <div class="strip-inner-wrapper">
    <div class="four-col append-one">
      <h1>For developers by&nbsp;design</h1>
      <p class="intro">Bring your content and services into the core phone experience</p>
    </div>
    <div class="seven-col last-col">
      <img src="{{ ASSET_SERVER_URL }}46de25cd-developers-hero.png?w=480" alt="Ubuntu phones with various scopes" />
    </div>
  </div>
>>>>>>> 42f1fbc6
</div>

<div class="row row-slideshow strip-light">
  <div class="strip-inner-wrapper">
    {% include "phone/shared/_slideshow.html" %}

    <div id="scopes-content" class="six-col last-col prepend-five">
<<<<<<< HEAD
        <h2>Build more than just an app</h2>
        <p>By leveraging scopes, your content and services become an integral part of the default phone experience &mdash; and at a fraction of the cost of developing and maintaining a traditional app. It&rsquo;s never been this easy to develop a mobile&nbsp;experience.</p>
        <p>The Ubuntu SDK also support mainstream HTML5 apps beautifully, while a rich Qt/QML based native app environment can be used to develop deeper experiences, like&nbsp;games.</p>
        <p><a class="external" href="https://developer.ubuntu.com/en/apps/">Visit developer.ubuntu.com</a></p>
=======
      <h2>Build more than just an app</h2>
      <p>By leveraging scopes, your content and services become an integral part of the default phone experience &mdash; and at a fraction of the cost of developing and maintaining a traditional app. It&rsquo;s never been this easy to develop a mobile&nbsp;experience.</p>
      <p>The Ubuntu SDK also support mainstream HTML5 apps beautifully, while a rich Qt/QML based native app environment can be used to develop deeper experiences, like&nbsp;games.</p>
      <p><a class="external" href="https://developer.ubuntu.com/en/apps/">Visit developer.ubuntu.com</a></p>
>>>>>>> 42f1fbc6
    </div>
  </div>
</div>

<div class="row row-scope-frameworks strip-light no-border">
  <div class="strip-inner-wrapper">
    <div class="six-col">
      <h2>Introducing scopes and&nbsp;frameworks</h2>
      <p>With Ubuntu, you can make your content discoverable via the phone&rsquo;s default aggregating scopes (e.g. Today, NearBy, News, Music, Photos and Videos) simply by creating a new scope of your own. For even deeper API access, Canonical provides development frameworks. Take Messaging, for example. A framework provides full access to the system-based messaging application, so that OTT and RCS service providers can offer a truly integrated experience, without creating their own dedicated applications.</p>
    </div>
      <img src="{{ ASSET_SERVER_URL }}6e8f761e-scopes-frameworks-row.png" class="row-scope-frameworks--image" alt="Scope development on a laptop" />
  </div>
</div>

<<<<<<< HEAD
<div class="row">
    <div class="four-col not-for-small">
        <img src="{{ ASSET_SERVER_URL }}8296366f-image-tags.svg" width="210" alt="" />
=======
<div class="row row-shine no-border flex">
  <div class="flex-container flex-align-center flex-margin-auto">
    <div class="strip-inner-wrapper">
      <div class="for-mobile"><img src="{{ ASSET_SERVER_URL }}d4117ccb-space-for-content-row.jpg?w=468" alt="" /></div>
            <div class="row-shine-content five-col no-margin-bottom">
                <div class="vertically-center">
                    <div>
                        <h2 class="four-col">Space for your content to shine</h2>
                        <p class="clear">There&rsquo;s no better way to highlight your content and services than Ubuntu&rsquo;s thoughtfully designed scopes, giving you more space to make your content stand&nbsp;out.</p>
                        <p><a href="/phone/features">Learn more about scopes&nbsp;&rsaquo;</a></p>
                    </div>
                </div>
            </div>
        </div>
>>>>>>> 42f1fbc6
    </div>
</div><!-- /.row -->

<div class="row strip-light">
    <div class="strip-inner-wrapper">
        <div class="four-col not-for-small">
            <img src="{{ ASSET_SERVER_URL }}8296366f-image-tags.svg" width="210" alt="" />
        </div>
        <div class="eight-col last-col">
            <h2>Tag your scope &mdash; be part of the default experience</h2>
            <p>By tagging your scope with keywords, you&rsquo;ll make it easier for users to find your content when they use the phone. In effect, you&rsquo;ll be building your content and services right into the default experience of the phone.</p>
            <p><a class="external" href="http://developer.ubuntu.com/en/scopes/">Learn more about scope keywords</a></p>
        </div>
    </div>
</div>

<<<<<<< HEAD
<div class="row row-grey equal-height no-border">
    <div class="seven-col">
        <h2>HTML5 and web apps: the fastest path to Ubuntu</h2>
        <p>If you&rsquo;ve created HTML5 apps or mobile websites for other platforms - there&rsquo;s good news: the path to Ubuntu couldn&rsquo;t be quicker. We support both the Webkit/Blink and Cordova development standards &mdash; and with a separate API that enables websites to be quickly converted to run independently of a browser (with full access to phone notifications and settings) the same goes for your web applications.</p>
    </div>
    <div class="five-col equal-height__align-vertically last-col">
		<img src="{{ ASSET_SERVER_URL }}cbf2ed1b-image-html5-logo.png" alt="" />
    </div>
</div><!-- /.row -->

<div class="row row-shine no-border">
    <div class="for-mobile"><img src="{{ ASSET_SERVER_URL }}517046cc-image-content-shine-small.jpg" alt="" /></div>
    <div class="row-shine-content five-col no-margin-bottom">
        <h2 class="four-col">Space for your content to shine</h2>
        <p class="clear">There&rsquo;s no better way to highlight your content and services than Ubuntu&rsquo;s thoughtfully designed scopes, giving you more space to make your content stand&nbsp;out.</p>
        <p><a href="/phone/features">Learn more about scopes&nbsp;&rsaquo;</a></p>
    </div>
</div><!-- /.row -->

<div class="row equal-height">
	<div class="eight-col">
    <h2>Going native</h2>
        <p>The Ubuntu SDK includes everything you need to create your own scopes, repurpose your web/HTML5 content and develop native apps.</p>
        <ul class="list list-ticks">
            <li>QtCreator IDE (2.8.1) with improved device detection and management</li>
            <li>Full native OpenGL
            <li>System and service APIs for accessing hardware sensors and alarms</li>
            <li>The freedom to combine QML, C or C++ and JavaScript</li>
            <li>The latest Ubuntu designs so you can build your app to fit with the UI</li>
        </ul>

		<p><a class="button--primary" href="http://developer.ubuntu.com/get-started/">Download the SDK now</a></p>
	</div>
    <div class="not-for-small four-col last-col align-center align-vertically">
        <img src="{{ ASSET_SERVER_URL }}b3c4fcc7-logo-qt.svg" width="135" alt="" />
    </div>
</div><!-- /.row -->

<div class="row row-community equal-height no-border">
    <div class="five-col align-center align-vertically">
        <img src="{{ ASSET_SERVER_URL }}2c023edd-picto-help-orange.svg" width="210" alt="" />
=======
<div class="row row-grey">
    <div class="strip-inner-wrapper equal-height">
        <div class="seven-col">
            <h2>HTML5 and web apps: the fastest path to Ubuntu</h2>
            <p>If you&rsquo;ve created HTML5 apps or mobile websites for other platforms,
            &mdash; there&rsquo;s good news: the path to Ubuntu couldn&rsquo;t be quicker. We
            support both the Webkit/Blink and Cordova development standards &mdash;
            and with a separate API that enables websites to be quickly converted
            to run independently of a browser (with full access to phone
            notifications and settings) the same goes for your web applications.</p>
        </div>
        <div class="five-col align-vertically align-center last-col">
            <img src="{{ ASSET_SERVER_URL }}24a4d66d-HTML5_logo_and_wordmark.svg" alt="HTML5 logo" />
        </div>
    </div>
</div><!-- /.row -->

<div class="row strip-light">
    <div class="strip-inner-wrapper equal-height">
        <div class="eight-col">
        <h2>Going native</h2>
            <p>The Ubuntu SDK includes everything you need to create your own scopes, repurpose your web/HTML5 content and develop native apps.</p>
            <ul class="list list-ticks">
                <li>QtCreator IDE (2.8.1) with improved device detection and management</li>
                <li>Full native OpenGL
                <li>System and service APIs for accessing hardware sensors and alarms</li>
                <li>The freedom to combine QML, C or C++ and JavaScript</li>
                <li>The latest Ubuntu designs so you can build your app to fit with the UI</li>
            </ul>

            <p><a class="button--primary" href="http://developer.ubuntu.com/get-started/">Download the SDK now</a></p>
        </div>
        <div class="not-for-small four-col last-col align-center align-vertically">
            <img src="{{ ASSET_SERVER_URL }}b3c4fcc7-logo-qt.svg" width="135" alt="" />
        </div>
    </div>
</div><!-- /.row -->

<div class="row row-community">
    <div class="strip-inner-wrapper equal-height">
        <div class="five-col align-center align-vertically">
            <img src="{{ ASSET_SERVER_URL }}2c023edd-picto-help-orange.svg" width="140" alt="" />
        </div>
        <div class="six-col last-col">
            <h2>A helping hand</h2>
            <p>Our Qt development partner, ICS, offers native app development services and localisation on Qt platforms. Their team of engineers can develop elegant solutions in response to the most complex requirements &mdash; and help you bring your application to life on Ubuntu.</p>
            <p><a class="external" href="https://www.ics.com/technologies/ubuntu">Visit the ICS website</a></p>
        </div>
    </div>
</div><!-- /.row -->

<div class="row strip-light no-border">
    <div class="strip-inner-wrapper">
        <div class="twelve-col">
            <img src="{{ ASSET_SERVER_URL }}66a9ae51-Convergence.png"  alt="An external monitor powered by an Ubuntu phone" />
        </div>
        <div class="eight-col">
            <h2>Using Ubuntu on your favourite phone</h2>
            <p>Ubuntu is entirely open source, so anyone can port it onto a compatible
            phone. Whether you’re a hardcore kernel developer or just a tech enthusiast
            in a ROM-flashing mood, you’ll find plenty of like-minded people to help
            in the Ubuntu community. And if you have a phone with HDMI-out,
            you can use Ubuntu to turn it into a convergent device, running
            full PC apps when you connect it to a screen, mouse and keyboard. </p>
            <p><a href="https://developer.ubuntu.com/en/start/ubuntu-for-devices">Learn how to get involved&nbsp;&rsaquo;</a></p>
        </div>
>>>>>>> 42f1fbc6
    </div>
</div><!-- /.row -->
{% endblock content %}<|MERGE_RESOLUTION|>--- conflicted
+++ resolved
@@ -20,15 +20,6 @@
 
 {% block content %}
 <div class="row row-hero">
-<<<<<<< HEAD
-	<div class="five-col append-one">
-		<h1>For developers by&nbsp;design</h1>
-		<p class="intro">Bring your content and services into the core phone experience</p>
-	</div>
-	<div class="six-col last-col">
-		<img src="{{ ASSET_SERVER_URL }}be1b3ac3-image-developer-hero.png" width="519" alt="" />
-	</div>
-=======
   <div class="strip-inner-wrapper">
     <div class="four-col append-one">
       <h1>For developers by&nbsp;design</h1>
@@ -38,7 +29,6 @@
       <img src="{{ ASSET_SERVER_URL }}46de25cd-developers-hero.png?w=480" alt="Ubuntu phones with various scopes" />
     </div>
   </div>
->>>>>>> 42f1fbc6
 </div>
 
 <div class="row row-slideshow strip-light">
@@ -46,17 +36,10 @@
     {% include "phone/shared/_slideshow.html" %}
 
     <div id="scopes-content" class="six-col last-col prepend-five">
-<<<<<<< HEAD
-        <h2>Build more than just an app</h2>
-        <p>By leveraging scopes, your content and services become an integral part of the default phone experience &mdash; and at a fraction of the cost of developing and maintaining a traditional app. It&rsquo;s never been this easy to develop a mobile&nbsp;experience.</p>
-        <p>The Ubuntu SDK also support mainstream HTML5 apps beautifully, while a rich Qt/QML based native app environment can be used to develop deeper experiences, like&nbsp;games.</p>
-        <p><a class="external" href="https://developer.ubuntu.com/en/apps/">Visit developer.ubuntu.com</a></p>
-=======
       <h2>Build more than just an app</h2>
       <p>By leveraging scopes, your content and services become an integral part of the default phone experience &mdash; and at a fraction of the cost of developing and maintaining a traditional app. It&rsquo;s never been this easy to develop a mobile&nbsp;experience.</p>
       <p>The Ubuntu SDK also support mainstream HTML5 apps beautifully, while a rich Qt/QML based native app environment can be used to develop deeper experiences, like&nbsp;games.</p>
       <p><a class="external" href="https://developer.ubuntu.com/en/apps/">Visit developer.ubuntu.com</a></p>
->>>>>>> 42f1fbc6
     </div>
   </div>
 </div>
@@ -71,11 +54,6 @@
   </div>
 </div>
 
-<<<<<<< HEAD
-<div class="row">
-    <div class="four-col not-for-small">
-        <img src="{{ ASSET_SERVER_URL }}8296366f-image-tags.svg" width="210" alt="" />
-=======
 <div class="row row-shine no-border flex">
   <div class="flex-container flex-align-center flex-margin-auto">
     <div class="strip-inner-wrapper">
@@ -90,7 +68,6 @@
                 </div>
             </div>
         </div>
->>>>>>> 42f1fbc6
     </div>
 </div><!-- /.row -->
 
@@ -107,49 +84,6 @@
     </div>
 </div>
 
-<<<<<<< HEAD
-<div class="row row-grey equal-height no-border">
-    <div class="seven-col">
-        <h2>HTML5 and web apps: the fastest path to Ubuntu</h2>
-        <p>If you&rsquo;ve created HTML5 apps or mobile websites for other platforms - there&rsquo;s good news: the path to Ubuntu couldn&rsquo;t be quicker. We support both the Webkit/Blink and Cordova development standards &mdash; and with a separate API that enables websites to be quickly converted to run independently of a browser (with full access to phone notifications and settings) the same goes for your web applications.</p>
-    </div>
-    <div class="five-col equal-height__align-vertically last-col">
-		<img src="{{ ASSET_SERVER_URL }}cbf2ed1b-image-html5-logo.png" alt="" />
-    </div>
-</div><!-- /.row -->
-
-<div class="row row-shine no-border">
-    <div class="for-mobile"><img src="{{ ASSET_SERVER_URL }}517046cc-image-content-shine-small.jpg" alt="" /></div>
-    <div class="row-shine-content five-col no-margin-bottom">
-        <h2 class="four-col">Space for your content to shine</h2>
-        <p class="clear">There&rsquo;s no better way to highlight your content and services than Ubuntu&rsquo;s thoughtfully designed scopes, giving you more space to make your content stand&nbsp;out.</p>
-        <p><a href="/phone/features">Learn more about scopes&nbsp;&rsaquo;</a></p>
-    </div>
-</div><!-- /.row -->
-
-<div class="row equal-height">
-	<div class="eight-col">
-    <h2>Going native</h2>
-        <p>The Ubuntu SDK includes everything you need to create your own scopes, repurpose your web/HTML5 content and develop native apps.</p>
-        <ul class="list list-ticks">
-            <li>QtCreator IDE (2.8.1) with improved device detection and management</li>
-            <li>Full native OpenGL
-            <li>System and service APIs for accessing hardware sensors and alarms</li>
-            <li>The freedom to combine QML, C or C++ and JavaScript</li>
-            <li>The latest Ubuntu designs so you can build your app to fit with the UI</li>
-        </ul>
-
-		<p><a class="button--primary" href="http://developer.ubuntu.com/get-started/">Download the SDK now</a></p>
-	</div>
-    <div class="not-for-small four-col last-col align-center align-vertically">
-        <img src="{{ ASSET_SERVER_URL }}b3c4fcc7-logo-qt.svg" width="135" alt="" />
-    </div>
-</div><!-- /.row -->
-
-<div class="row row-community equal-height no-border">
-    <div class="five-col align-center align-vertically">
-        <img src="{{ ASSET_SERVER_URL }}2c023edd-picto-help-orange.svg" width="210" alt="" />
-=======
 <div class="row row-grey">
     <div class="strip-inner-wrapper equal-height">
         <div class="seven-col">
@@ -216,7 +150,6 @@
             full PC apps when you connect it to a screen, mouse and keyboard. </p>
             <p><a href="https://developer.ubuntu.com/en/start/ubuntu-for-devices">Learn how to get involved&nbsp;&rsaquo;</a></p>
         </div>
->>>>>>> 42f1fbc6
     </div>
 </div><!-- /.row -->
 {% endblock content %}