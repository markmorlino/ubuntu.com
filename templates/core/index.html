{% extends "core/base_core.html" %}

{% block title %}Ubuntu Core{% endblock %}

{% block meta_description %}Introducing Ubuntu Core, the smallest Ubuntu ever, the perfect host operating system for IoT devices and large-scale cloud container deployments{% endblock meta_description %}

{% block extra_body_class %}core-overview{% endblock %}

{% block second_level_nav_items %}
<div class="strip-inner-wrapper">
    {% include "templates/_nav_breadcrumb.html" with section_title="Core" page_title="Overview" %}
</div>
{% endblock second_level_nav_items %}

{% block content %}
<section class="row row-hero">
    <div class="strip-inner-wrapper">
        <div class="six-col">
            <h1>Ubuntu Core</h1>
            <p>Ubuntu Core is a tiny, transactional version of Ubuntu for IoT devices and large container deployments. It runs a new breed of super-secure, remotely upgradeable Linux app packages known as snaps &dash; and it&rsquo;s trusted by leading IoT players, from chipset vendors to device makers and system integrators.</p>
            <p><a class="button--primary" href="http://developer.ubuntu.com/en/snappy/start/?utm_campaign=Device_FY17_IOT&amp;utm_medium=corepage&amp;utm_source=ubuntuwebsite&amp;utm_content=">Download Ubuntu Core</a></p>
            <p><a class="external" href="http://snapcraft.io/?utm_campaign=1)%20Device_FY17_IOT&amp;utm_medium=corepageintrosection&amp;utm_source=ubuntuwebsite&amp;utm_content=findoutmoreonsnap">Learn more about snaps</a></p>
        </div>
        <div class="six-col last-col">
            <img class="row-hero__image" src="{{ ASSET_SERVER_URL }}53163a88-IOT_core_infographic.svg" alt="" />
        </div>
    </div>
</section>

<section class="row strip-light row--verticals">
    <div class="strip-inner-wrapper">
        <h2>Ubuntu powers the next wave of smart IoT</h2>
        <div class=" equal-height--vertical-divider">
          <div class="four-col equal-height--vertical-divider__item">
              <img src="{{ ASSET_SERVER_URL }}2def20f4-iot_digital_signage_overview.jpg?w=300" class="twelve-col row--verticals__image" alt="" />
              <h3>Digital Signage</h3>
              <p>With a small footprint and full OpenGL with reliable updates, Ubuntu Core provides a perfect platform for millions of digital signs.</p>
              <p><a href="/internet-of-things/digital-signage?utm_campaign=device-fy17-iot-website&amp;utm_medium=verticalsection&amp;utm_source=corepage&amp;utm_content=findoutmoreondspage">Find out more&nbsp;&rsaquo;</a></p>
          </div>
          <div class="four-col equal-height--vertical-divider__item">
              <img src="{{ ASSET_SERVER_URL }}1e37ff95-iot_overview_robotics.jpg?w=300" class="twelve-col row--verticals__image" alt="" />
              <h3>Robotics</h3>
              <p>With full support for ROS in snapcraft, it&rsquo;s easy to enable apps on robots and drones, creating new ecosystems and business models.</p>
              <p><a href="/internet-of-things/robotics?utm_campaign=device-fy17-iot-website&amp;utm_medium=verticalsection&amp;utm_source=corepage&amp;utm_content=findoutmoreonroboticspage">Find out more&nbsp;&rsaquo;</a></p>
          </div>
          <div class="four-col equal-height--vertical-divider__item last-col">
              <img src="{{ ASSET_SERVER_URL }}3e480882-iot_gateways_product_image.jpg?w=300" class="twelve-col row--verticals__image" alt="" />
              <h3>Edge Gateways</h3>
              <p>Rich networking and protocol support make Ubuntu Core the perfect choice for your industrial gateways.</p>
              <p><a href="/internet-of-things/edgegateways?utm_campaign=device-fy17-iot-website&amp;utm_medium=verticalsection&amp;utm_source=corepage&amp;utm_content=findoutmoreonedgegatewaypage">Find out more&nbsp;&rsaquo;</a></p>
          </div>
        </div>
        <p><a href="/internet-of-things/contact-us?utm_campaign=device-fy17-iot-website&amp;utm_medium=corepage&amp;utm_source=ubuntuwebsite&amp;utm_content=contactusforotherverticals">Contact us&nbsp;&rsaquo;</a></p>
    </div>
</section>

<section class="row">
    <div class="strip-inner-wrapper">
        <div class="eight-col">
            <h2>Why use Ubuntu Core?</h2>
            <div class="eight-col">
                <p class="seven-col">Ubuntu Core uses the same kernel, libraries and system software as classic Ubuntu.  You can develop snaps on your Ubuntu PC just like any other application. The difference is that it&rsquo;s been built for the Internet of Things.</p>
            </div>
        </div>
        <ul class="no-bullets twelve-col">
            <li class="three-col">
                <h3>Secure by default</h3>
                <p>Automatic updates ensure that critical security issues are addressed in the field, even if a device is unattended.</p>
            </li>
            <li class="three-col">
                <h3>Lower costs</h3>
                <p>Ubuntu Core is free. It can be distributed at no cost, with a custom kernel, BSP and suite of apps to suit your device. </p>
            </li>
            <li class="three-col">
                <h3>Unrivalled reliability</h3>
                <p>Transactional over-the-air updates &mdash; with full rollback features &mdash; cut the costs of managing devices in the field. </p>
            </li>
            <li class="three-col last-col">
                <h3>Hassle-free app stores</h3>
                <p>You can easily deploy your own app store and curate a suite of certified apps from an open ecosystem.</p>
            </li>
        </ul>
    </div>
</section>

<section class="row strip-light">
    <div class="strip-inner-wrapper">
        <div class="eight-col">
            <h2>Features</h2>
            <div class="eight-col">
                <p>Ubuntu Core is different from classic Ubuntu distributions. It is purposely lightweight and transactionally updated system, with security at its heart. The fundamental unit is the &ldquo;snap&rdquo; &mdash; a self contained, isolated and protected bit of code that performs a well defined set of functions.  Even the Kernel and core are snaps.</p>
            </div>
        </div>
        
        <div class="twelve-col not-for-small">
            <div class="six-col">
                <h4 class="six-col">Classic Ubuntu 16.04</h4>
            </div>
            <div class="six-col last-col">
                <h4 class="six-col">Ubuntu Core 16</h4>
            </div>
            <img src="{{ ASSET_SERVER_URL }}c34c1d3a-Ubuntu+Classic+vs+Core+-+Desktop+%28label%29+%281%29.svg" alt="" />
        </div>

        <div class="twelve-col equal-height--vertical-divider for-small">
            <div class="align-center six-col equal-height--vertical-divider__item">
                <div class="six-col">
                    <h4 class="six-col">Classic Ubuntu 16.04</h4>
                </div>
                <img src="{{ ASSET_SERVER_URL }}7e9755bf-mobile+-+Infographic-1.svg" alt="" />
            </div>
            <div class="align-center six-col  equal-height--vertical-divider__item last-col">
                <div class="six-col">
                    <h4 class="six-col">Ubuntu Core 16</h4>
                </div>
                <img src="{{ ASSET_SERVER_URL }}e75ed184-mobile+-+Infographic-2.svg" alt="" />
            </div>
        </div>
    </div>
</section>

<section class="row strip-light">
    <div class="strip-inner-wrapper">
        <div class="twelve-col">
            <div class="six-col">
                <h3>The smallest Ubuntu</h3>
                <p>Ubuntu Core is smaller than competing &ldquo;micro&rdquo; container OS offerings. It is small because it&rsquo;s really just a base filesystem. Apps are delivered as snaps, alongside a free choice of container runtimes and coordination systems. And because it&rsquo;s got a smaller attack surface, it&rsquo;s much more secure.</p>
            </div>
            <div class="four-col last-col prepend-one no-margin-bottom">
                <img class="inline-logos__image" src="{{ ASSET_SERVER_URL }}16981ed0-GRAPHIC_os_image_size.svg?w=200" alt="" />
            </div>
        </div>
    </div>
</section>     

<section class="row strip-light">
    <div class="strip-inner-wrapper equal-height">
        <div class="twelve-col equal-height--vertical-divider">
            <div class="six-col">
                <h3>Tamper-resistant</h3>
                <p>Snaps on the filesystem are immutable and almost impossible to hack because they are read-only and digitally signed. Their integrity can be verified any time and your system will be secure, from startup to shutdown.</p>
            </div>
            <div class="six-col last-col">
                <h3>Freedom of choice</h3>
                <p>Snaps are optional extensions to the base Ubuntu Core system. They can be provided by any vendor and integrate with any other snaps through secure, well-defined interfaces. So, unlike its rivals, Ubuntu Core cannot lock you in.</p>
            </div>
        </div>
    </div>
</section>

<section class="row">
    <div class="strip-inner-wrapper">
        <div class="eight-col">
            <h2>Wide variety of target platforms</h2>
            <p>Ubuntu Core supports an unrivalled range of SoCs and single-board computers, from the 32-bit ARM Raspberry Pi (2 and 3) and the 64-bit ARM Qualcomm Dragonboard to Intel&rsquo;s full range of IoT SoCs. It runs in all the leading clouds too &mdash; Amazon, Microsoft and Google include Ubuntu Core images for production container deployments and minimal OS operations.</p>
        </div>
        <ul class="no-bullets inline-logos">
<<<<<<< HEAD
            <li class="inline-logos__item"><img class="inline-logos__image" src="{{ ASSET_SERVER_URL }}31bd2627-logo-raspberry-pi.svg?w=200" alt="Raspberry PI logo" /></li>               
            <li class="inline-logos__item"><img class="inline-logos__image" src="{{ ASSET_SERVER_URL }}5ea48272-Qualcomm_Snapdragon_logo.png" alt="Snapdragon logo" /></li>
            <li class="inline-logos__item"><img class="inline-logos__image" src="{{ ASSET_SERVER_URL }}0c870b9b-RGB_ARTIK-H-cropped.png" alt="Artik logo" /></li>
            <li class="inline-logos__item"><img class="inline-logos__image" src="{{ ASSET_SERVER_URL }}c24cb4b9-logo-intel.svg" alt="Intel logo" /></li>
            <li class="inline-logos__item"><img class="inline-logos__image" src="{{ ASSET_SERVER_URL }}b5352dc1-logo-arm.svg" alt="Arm logo" /></li>
            <li class="inline-logos__item"><img class="inline-logos__image" src="{{ ASSET_SERVER_URL }}2b90adee-vagrant.svg" alt="Arm logo" /></li>
=======
            <li class="inline-logos__item"><img class="inline-logos__image" src="{{ ASSET_SERVER_URL }}31bd2627-logo-raspberry-pi.svg?w=200" alt="Raspberry PI logo" /></li>
>>>>>>> fff48c7a
            <li class="inline-logos__item"><img class="inline-logos__image" src="{{ ASSET_SERVER_URL }}5afc09fa-partner-logo-eclipse.png" alt="" /></li>
            <li class="inline-logos__item"><img class="inline-logos__image" src="{{ ASSET_SERVER_URL }}2b5837e9-logo-microsoft-azure.svg" alt="Azure " /></li>
            <li class="inline-logos__item"><img class="inline-logos__image" src="{{ ASSET_SERVER_URL }}e40ec1d6-logo-kvm-116x36.png" alt="KVM logo" /></li>
            <li class="inline-logos__item"><img class="inline-logos__image" src="{{ ASSET_SERVER_URL }}e9108036-amazon.svg" alt="Amazon web services logo" /></li>
            <li class="inline-logos__item"><img class="inline-logos__image" src="{{ ASSET_SERVER_URL }}1b79e4c0-google-cloud.svg" alt="Google Cloud Platform logo" /></li>
<<<<<<< HEAD
        </ul>           
=======
            <li class="inline-logos__item"><img class="inline-logos__image" src="{{ ASSET_SERVER_URL }}5ea48272-Qualcomm_Snapdragon_logo.png" alt="Snapdragon logo" /></li>
            <li class="inline-logos__item"><img class="inline-logos__image" src="{{ ASSET_SERVER_URL }}0c870b9b-RGB_ARTIK-H-cropped.png" alt="Snapdragon logo" /></li>
        </ul>
>>>>>>> fff48c7a
    </div>
</section>

<section class="row no-border strip-light">
    <div class="strip-inner-wrapper">
        <div class="eight-col">
            <h2>Want to make your own Ubuntu Core device?</h2>
            <p><a href="http://docs.ubuntu.com/core/build-a-device/images">Build a custom Ubuntu Core image&nbsp;&rsaquo;</a></p>
        </div>
    </div>
</section>


{% include "shared/contextual_footers/_contextual_footer.html"  with first_item="_iot_developers" second_item="_devices_newsletter_signup" third_item="_iot_further_reading" %}

{% endblock content %}<|MERGE_RESOLUTION|>--- conflicted
+++ resolved
@@ -155,28 +155,18 @@
             <p>Ubuntu Core supports an unrivalled range of SoCs and single-board computers, from the 32-bit ARM Raspberry Pi (2 and 3) and the 64-bit ARM Qualcomm Dragonboard to Intel&rsquo;s full range of IoT SoCs. It runs in all the leading clouds too &mdash; Amazon, Microsoft and Google include Ubuntu Core images for production container deployments and minimal OS operations.</p>
         </div>
         <ul class="no-bullets inline-logos">
-<<<<<<< HEAD
             <li class="inline-logos__item"><img class="inline-logos__image" src="{{ ASSET_SERVER_URL }}31bd2627-logo-raspberry-pi.svg?w=200" alt="Raspberry PI logo" /></li>               
             <li class="inline-logos__item"><img class="inline-logos__image" src="{{ ASSET_SERVER_URL }}5ea48272-Qualcomm_Snapdragon_logo.png" alt="Snapdragon logo" /></li>
             <li class="inline-logos__item"><img class="inline-logos__image" src="{{ ASSET_SERVER_URL }}0c870b9b-RGB_ARTIK-H-cropped.png" alt="Artik logo" /></li>
             <li class="inline-logos__item"><img class="inline-logos__image" src="{{ ASSET_SERVER_URL }}c24cb4b9-logo-intel.svg" alt="Intel logo" /></li>
             <li class="inline-logos__item"><img class="inline-logos__image" src="{{ ASSET_SERVER_URL }}b5352dc1-logo-arm.svg" alt="Arm logo" /></li>
             <li class="inline-logos__item"><img class="inline-logos__image" src="{{ ASSET_SERVER_URL }}2b90adee-vagrant.svg" alt="Arm logo" /></li>
-=======
-            <li class="inline-logos__item"><img class="inline-logos__image" src="{{ ASSET_SERVER_URL }}31bd2627-logo-raspberry-pi.svg?w=200" alt="Raspberry PI logo" /></li>
->>>>>>> fff48c7a
             <li class="inline-logos__item"><img class="inline-logos__image" src="{{ ASSET_SERVER_URL }}5afc09fa-partner-logo-eclipse.png" alt="" /></li>
             <li class="inline-logos__item"><img class="inline-logos__image" src="{{ ASSET_SERVER_URL }}2b5837e9-logo-microsoft-azure.svg" alt="Azure " /></li>
             <li class="inline-logos__item"><img class="inline-logos__image" src="{{ ASSET_SERVER_URL }}e40ec1d6-logo-kvm-116x36.png" alt="KVM logo" /></li>
             <li class="inline-logos__item"><img class="inline-logos__image" src="{{ ASSET_SERVER_URL }}e9108036-amazon.svg" alt="Amazon web services logo" /></li>
             <li class="inline-logos__item"><img class="inline-logos__image" src="{{ ASSET_SERVER_URL }}1b79e4c0-google-cloud.svg" alt="Google Cloud Platform logo" /></li>
-<<<<<<< HEAD
-        </ul>           
-=======
-            <li class="inline-logos__item"><img class="inline-logos__image" src="{{ ASSET_SERVER_URL }}5ea48272-Qualcomm_Snapdragon_logo.png" alt="Snapdragon logo" /></li>
-            <li class="inline-logos__item"><img class="inline-logos__image" src="{{ ASSET_SERVER_URL }}0c870b9b-RGB_ARTIK-H-cropped.png" alt="Snapdragon logo" /></li>
         </ul>
->>>>>>> fff48c7a
     </div>
 </section>
 
