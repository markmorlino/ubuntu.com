{% extends "core/base_core.html" %}

{% block title %}Ubuntu Core{% endblock %}
{% block meta_description %}Introducing Ubuntu Core, the smallest Ubuntu ever, the perfect host operating system for IoT devices and large-scale cloud container deployments{% endblock meta_description %}
{% block meta_copydoc %}https://docs.google.com/document/d/1QoM0Yqx4JfDJ2G3OPt5bds-ximG1jASmU_PWX4iff3E/edit{% endblock meta_copydoc %}

{% block content %}
<div class="p-strip--light is-deep is-bordered">
  <div class="row">
    <div class="col-6">
      <h1>Make Secure Devices with Ubuntu Core</h1>
      <!-- small screen version -->
      <img class="u-visible--small u-hide--medium u-hide--large" src="{{ ASSET_SERVER_URL }}53163a88-IOT_core_infographic.svg?w=300" width="300" alt="" style="margin: 4rem 0;"/>
<<<<<<< HEAD
      <p>Everything you love about Ubuntu, locked down for security./<p>
      <p>Helping you make safer things - because we’re all connected.</p>
      <p><a class="p-button--positive" href="http://developer.ubuntu.com/en/snappy/start/?from=corepage"><span class="p-link--external">Download Ubuntu Core</span></a></p>
=======
      <p>Ubuntu Core is a tiny, transactional version of Ubuntu for IoT devices and large container deployments. It runs a new breed of super-secure, remotely upgradeable Linux app packages known as snaps &dash; and it&rsquo;s trusted by leading IoT players, from chipset vendors to device makers and system integrators.</p>
      <p><a class="p-button--positive" href="/download/iot"><span class="p-link--external">Download Ubuntu Core</span></a></p>
>>>>>>> dbb23121
      <p><a class="p-link--external" href="http://snapcraft.io/?from=corepage">Learn more about snaps</a></p>
    </div>
    <div class="col-6 u-hide--small">
      <!-- medium and large screen version -->
      <img src="{{ ASSET_SERVER_URL }}53163a88-IOT_core_infographic.svg?w=600" style="margin-left: 4rem;" alt="" />
    </div>
  </div>
</div>


<section class="p-strip is-deep">
  <div class="row">
    <div class="col-8">
      <h5 class="p-muted-heading">Get straight to market with our device partners</h5>
    </div>
  </div>
  <div class="row">
    <div class="col-12">
      <ul class="p-inline-images">
        <li class="p-inline-images__item"><img class="p-inline-images__logo" src="{{ ASSET_SERVER_URL }}b1767848-2018-logo-raspberry-pi.svg" alt="Raspberry PI logo" /></li>
        <li class="p-inline-images__item"><img class="p-inline-images__logo" src="{{ ASSET_SERVER_URL }}0970d532-2018-logo-dell.svg" alt="Dell logo" /></li>
        <li class="p-inline-images__item"><img class="p-inline-images__logo" src="{{ ASSET_SERVER_URL }}94ea495b-2018-logo-Intel.svg" alt="Intel logo" /></li>
        <li class="p-inline-images__item"><img class="p-inline-images__logo" src="{{ ASSET_SERVER_URL }}45fd87b5-2018-logo-rigado.svg" alt="Rigado logo" /></li>
      </ul>
    </div>
  </div>
</section>

<!-- start of generated content -->

<section class='p-strip--image p-banner-core u-vertically-center' style='min-height: 344px;'>
  <div class='row'>
    <div class='col-8'>
      <h2>Security First</h2>

      <h4>Security is our job from the moment you power it on.</h4>
      <p>We redesigned the entire system from first boot to create the most secure embedded Linux for devices and connected things.</p>
    </div>
  </div>
</section>

<section class='p-strip is-bordered'>
  <div class='row'>
    <ul class='p-matrix is-split u-clearfix'>
      <li class='p-matrix__item'>
        <div class='p-matrix__content'>
          <h4>Tamper-resistant and hardened against corruption</h4>

          <p class='p-heading--five'>Every aspect of the system is checked and verified.</p>
          <p>You need to know your software is pristine; not just for installation, but for the whole lifetime of the device.</p>
          <p>Immutable packages and persistent digital signatures mean Ubuntu Core can verify any software component at any time.</p>
        </div>
      </li>

      <li class='p-matrix__item'>
        <div class='p-matrix__content'>
          <h4>Strict confinement everywhere</h4>
          <p class='p-heading--five'>One bad app shouldn’t compromise the whole system. You trust your developers, but anybody can make a mistake.</p>
          <p>We created a whole new armoury of Linux security capabilities to ensure all applications stay confined to their own data.</p>
        </div>
      </li>


      <li class='p-matrix__item'>
        <div class='p-matrix__content'>
          <h4>10 years security updates, by Canonical</h4>

          <p class='p-heading--five'>That's a decade of sleeping soundly.</p>
          <p>Ubuntu Core 18 gets 10 years of Canonical maintenance from Ubuntu 18.04 LTS. Your smallest devices are now just as well covered as your servers.</p>
          <p>No other embedded Linux comes close.</p>
        </div>
      </li>

      <li class='p-matrix__item'>
        <div class='p-matrix__content'>
          <h4>Minimal core, minimal risk, minimal bugs</h4>
          <p class='p-heading--five'>Core is for machines, so we stripped it down to bare essentials.</p>
          <p>Fewer packages to attack, fewer bugs to fix, fewer forced changes. We reduced the OS to reduce the attack surface. That leaves more disk for your IoT applications and data.</p>
        </div>
      </li>

      <li class='p-matrix__item'>
        <div class='p-matrix__content'>
          <h4>Vulnerability scanning</h4>

          <p class='p-heading--five'>We check every snap for known weaknesses or risks.</p>
          <p>Ubuntu Core benefits from the automatic scanning of all snaps for vulnerable libraries and problematic code.</p>
        </div>
      </li>
      <li class='p-matrix__item'>&nbsp;</li>
    </ul>
  </div>
</section>

<section class='p-strip--image p-banner-core u-vertically-center' style='min-height: 344px;'>
  <div class='row'>
    <div class='col-8'>
      <h2>Built for Business</h2>

      <h4 class='u-no-margin--bottom'>Bring your applications, we take care of the rest.</h4>
    </div>
  </div>
</section>

<section class='p-strip is-bordered'>
  <div class='row'>
    <ul class='p-matrix is-split u-clearfix'>
      <li class='p-matrix__item'>
        <div class='p-matrix__content'>
          <h4>Manufacturer’s update control</h4>

          <p class='p-heading--five'>Decide which updates go to your devices.</p>
          <p>As a device manufacturer or a snap publisher, you decide which updates are certified and delivered to your devices. Digital signatures certify compatibility for precise update control.</p>
        </div>
      </li>

      <li class='p-matrix__item'>
        <div class='p-matrix__content'>
          <h4>Your own app store. Your own software portfolio.</h4>
          <p class='p-heading--five'>Every device built with Ubuntu Core has a secure app store. Use the global store for access to all the standard apps, or curate your own collection.</p>
        </div>
      </li>
      <li class='p-matrix__item'>
        <div class='p-matrix__content'>
          <h4>Enterprise management</h4>

          <p class='p-heading--five'>Absolute control over every device in the building.</p>
          <p>Enterprises gain complete audit and control over every piece of software on every single device on the network. Regardless of manufacturer.</p>
        </div>
      </li>

      <li class='p-matrix__item'>
        <div class='p-matrix__content'>
          <h4>License compliance</h4>
          <p class='p-heading--five'>We help you keep track of the licenses you depend on.</p>
          <p>Standard license metadata simplifies compliance. Ubuntu Core uses open source packages from the world’s most widely deployed Linux, and we track licenses in all key components.</p>
        </div>
      </li>
      <li class='p-matrix__item'>
        <div class='p-matrix__content'>
          <h4>Software ecosystem, ready to go</h4>

          <p class='p-heading--five'>Thousands of applications built to work across devices.</p>
          <p>A standard platform helps publishers support multiple devices without recompiling. And everybody wants to support Ubuntu - it’s the most widely deployed Linux in the world.</p>
        </div>
      </li>
      <li class='p-matrix__item'>
        <div class='p-matrix__content'>
          <h4>Mission critical support</h4>
          <p class='p-heading--five'>Every Ubuntu Core device qualifies for Canonical support.</p>
          <p>Your Ubuntu Advantage contract covers enterprise support for all these devices. Get to the heart of a problem faster, get fixes straight from the source.</p>
        </div>
      </li>
    </ul>
  </div>
</section>

<section class='p-strip--image p-banner-core u-vertically-center' style='min-height: 344px;'>
  <div class='row'>
    <div class='col-8'>
      <h2>Developers love Ubuntu</h2>

      <h4>Your business is software defined. Keep developers happy and productive to attract the best talent.</h4>
      <p>Happy developers create amazing products. Amazing products attract more great developers. 8/10 Linux developers choose Ubuntu.</p>
    </div>
  </div>
</section>

<section class='p-strip is-bordered'>
  <div class='row'>
    <ul class='p-matrix is-split u-clearfix'>
      <li class='p-matrix__item'>
        <div class='p-matrix__content'>
          <h4>One platform from workstation to device</h4>

          <p class='p-heading--five'>Bring your apps from Ubuntu Server to Ubuntu Core.</p>
          <p>Snaps run on Ubuntu Server, Desktop and Core. One platform, one process. Your developer workstation, your build farm, your cloud and servers all use snaps. Your appliances too - with extra security.</p>
        </div>
      </li>
      <li class='p-matrix__item'>
        <div class='p-matrix__content'>
          <h4>Embedded Linux is easy on Ubuntu</h4>
          <p class='p-heading--five'>We handle the board. You handle the apps.</p>
          <p>No bad BSPs. No maintenance nightmares. No integration delays. Just develop on Ubuntu. Embedded, but not as you knew it.</p>
        </div>
      </li>
      <li class='p-matrix__item'>
        <div class='p-matrix__content'>
          <h4>Deploy to devices as fast as the cloud</h4>

          <p class='p-heading--five'>Publish direct to devices and watch updates in real time. Bring continuous deployment right to the edge.</p>
          <p>Put your devices on rails for rapid iteration with continuous deployment pipelines, beta testing and canary updates. Featuring Travis integration and a multi-architecture build service.</p>
        </div>
      </li>
      <li class='p-matrix__item'>
        <div class='p-matrix__content'>
          <h4>Harness all things open source</h4>
          <p class='p-heading--five'>From Github to Ubuntu Core in minutes.</p>
          <p>Ride the open source wave, or build your own community. Open source projects default to Ubuntu, so building is easy.</p>
        </div>
      </li>
    </ul>
  </div>
</section>

<section class='p-strip--image p-banner-core u-vertically-center' style='min-height: 344px;'>
  <div class='row'>
    <div class='col-8'>
      <h2>Incredible reliability</h2>

      <h4 class='u-no-margin--bottom'>Every application update has a backup plan. Every device has a backup kernel and OS. Because every device matters.</h4>
    </div>
  </div>
</section>

<section class='p-strip is-bordered'>
  <div class='row'>
    <ul class='p-matrix is-split u-clearfix'>
      <li class='p-matrix__item'>
        <div class='p-matrix__content'>
          <h4>Transactional updates everywhere</h4>

          <p class='p-heading--five'>Bulletproof updates need a whole new approach. Preserve data and roll back on error. Automatically.</p>
          <p>Your power supply may not be reliable. Your devices will be. Resilience to adversity saves money and reputations.</p>
          <p>Bank on Ubuntu Core to deliver your updates safely.</p>
        </div>
      </li>
      <li class='p-matrix__item'>
        <div class='p-matrix__content'>
          <h4>Backup boot paths</h4>
          <p class='p-heading--five'>Low-level updates preserve the prior booth path.</p>
          <p>When you have to update the kernel or the operating system you want to know you can go back if needed. Ubuntu Core keeps the last working boot so you always have a safety net.</p>
        </div>
      </li>
      <li class='p-matrix__item'>
        <div class='p-matrix__content'>
          <h4>Snapshots for application data</h4>

          <p class='p-heading--five'>Standard mechanisms for application data management.</p>
          <p>Every device has apps which keep track of critical data. We make sure you can manage the data which matters to you, consistently, across all your Ubuntu Core devices. Backup and restore anything, anywhere.</p>
        </div>
      </li>
      <li class='p-matrix__item'>&nbsp;</li>
    </ul>
  </div>
</section>

<section class='p-strip--image p-banner-core u-vertically-center' style='min-height: 344px;'>
  <div class='row'>
    <div class='col-8'>
      <h2>Reduce the cost of Linux</h2>

      <h4>Use Ubuntu Core free. Pay only for extra services.</h4>
      <p>The reference images of Ubuntu Core are free to redistribute. Engage Canonical for enablement and custom service levels. We’ll get you to market faster.</p>
    </div>
  </div>
</section>

<section class='p-strip is-bordered'>
  <div class='row'>
    <ul class='p-matrix is-split u-clearfix'>
      <li class='p-matrix__item'>
        <div class='p-matrix__content'>
          <h4>Bandwidth matters for billions of devices</h4>

          <p class='p-heading--five'>Delta updates reduce traffic to the edge.</p>
          <p>Shipping apps and updates adds up to a lot of traffic. Control costs with automatic compression and delta composition.</p>
        </div>
      </li>
      <li class='p-matrix__item'>
        <div class='p-matrix__content'>
          <h4>Off-the-shelf board support by Canonical</h4>
          <p class='p-heading--five'>First class enablement for widely used boards and silicon gets you straight to market.</p>
          <p>Low-level development is a distraction in the race to market. Focus all your effort on the experience that differentiates. Pre-certified chipsets keep you out of the weeds.</p>
        </div>
      </li>
      <li class='p-matrix__item'>
        <div class='p-matrix__content'>
          <h4>Right-size your silicon</h4>

          <p class='p-heading--five'>Finish your apps, then choose your chips.</p>
          <p>A standard platform means you can develop your software and polish your industrial design first, then choose the right size chips for your experience based on real code and data.</p>
          <p>Get the best deal when you’re ready to ship.</p>
        </div>
      </li>
      <li class='p-matrix__item'>
        <div class='p-matrix__content'>
          <h4>Choice of ARM or x86</h4>
          <p class='p-heading--five'>Ubuntu runs the same. Your apps build the same.</p>
          <p>We support both 32-bit and 64-bit apps on both architectures. If it doesn’t compile and run the same, we’ll fix it. Open up your supply chain.</p>
        </div>
      </li>
    </ul>
  </div>
  <div class="row" style="margin-top: 2rem;">
    <div class="col-6">
      <h2>Learn how to publish in the universal Linux App Store in London</h2>
      <p>An evening workshop with Ubuntu engineers at Canonical's head offices in London. Make your apps accessible to an audience of millions.</p>
    </div>
    <div class="col-6">
      <img src="https://assets.ubuntu.com/v1/4f462928-original.jpg" alt="Learn how to publish in the universal Linux App Store in London" style="">
    </div>
  </div>
</section>

<!-- end generated -->

<!-- whitepapers and case studies -->
<div class="p-strip is-deep is-bordered">
  <div class="row">
    <div class="col-12">
      <h2>See how customers succeeded with Ubuntu Core</h2>
    </div>
  </div>
  <div class="row p-divider">
    <div class="col-4 p-divider__block" id="ubuntu-com_core_left">
      <!-- rtp section left start -->
      <div class='p-heading-icon--muted'>
        <div class='p-heading-icon__header'>
          <img class='p-heading-icon__img p-heading-icon__img--small' src='{{ ASSET_SERVER_URL }}5cf7bd32-news-feed-strip-case-study.svg' alt='' />
          <h4 class='p-heading-icon__title'>Case study</h4>
        </div>
      </div>
      <h3 class='p-heading--four'><a class='p-link--external' href='https://pages.ubuntu.com/CS_IMS_Evolve.html' onclick='dataLayer.push({'event' : 'GAEvent', 'eventCategory' : 'product page', 'eventAction' : 'core - left', 'eventLabel' : 'Case study - IMS Evolve ', 'eventValue' : '1' });'><span hidden>Read the case study </span>IMS Evolve adopts Ubuntu Core to provide IIoT-enabled business intelligence</a></h3>
      <!-- rtp section left end -->
    </div>
    <div class="col-4 p-divider__block" id="ubuntu-com_iot-core_center">
      <!-- rtp section center start -->
      <div class='p-heading-icon--muted'>
        <div class='p-heading-icon__header'>
          <img class='p-heading-icon__img p-heading-icon__img--small' src='{{ ASSET_SERVER_URL }}cd7a3a3c-white-paper-icon.svg' alt='' />
          <h4 class='p-heading-icon__title'>Whitepaper</h4>
        </div>
      </div>
      <h3 class='p-heading--four'><a href='engage/ubuntu-core-and-kura' onclick='dataLayer.push({'event' : 'GAEvent', 'eventCategory' : 'product page', 'eventAction' : 'core - center', 'eventLabel' : 'Whitepaper - Ubuntu Core and Kura - a framework for IoT gateways, 'eventValue' : '1' });'><span hidden>Read the whitepaper </span>Ubuntu Core and Kura &mdash; a framework for IoT gateways</a></h3>
      <!-- rtp section center end -->
    </div>
    <div class="col-4 p-divider__block" id="ubuntu-com_iot-robotics_right">
      <!-- rtp section right start -->
      <div class='p-heading-icon--muted'>
        <div class='p-heading-icon__header'>
          <img class='p-heading-icon__img p-heading-icon__img--small' src='{{ ASSET_SERVER_URL }}cc61684f-case-study-icon.svg' alt='' />
          <h4 class='p-heading-icon__title'>Case study</h4>
        </div>
      </div>
      <h3 class='p-heading--four'><a href='/engage/fingbox-case-study' onclick='dataLayer.push({'event' : 'GAEvent', 'eventCategory' : 'product page', 'eventAction' : 'core - right', 'eventLabel' : 'Case study - Fing snaps up 30,000 customers', 'eventValue' : '1' });'><span hidden>Read the case study </span>Fing snaps up 30,000 customers with a secure, future-proof IoT device</a></h3>
      <!-- rtp section right end -->
    </div>
  </div>
</div>

<div class="p-strip--light is-bordered">
  <div class="row">
    <div class="u-equal-height">
      <div class="col-2 u-vertically-align">
        <img src="{{ ASSET_SERVER_URL }}0c16085c-network-equipment_2px.svg" alt="Ubuntu Core is cool ;-)" class="u-hide--small" />
      </div>
      <div class="col-9 u-vertically-align">
        <h2>Want to make your own Ubuntu Core device?</h2>
        <p><a href="http://docs.ubuntu.com/core/en/guides/build-device/image-building?from=corepage">Build a custom Ubuntu Core image&nbsp;&rsaquo;</a></p>
      </div>
    </div>
  </div>
</div>

<div class="p-strip">
  <div class="row">
    <div class="u-equal-height">
      <div class="col-8">
        <h2>Let&rsquo;s work together</h2>
        <p>Talk to us if you are thinking about using Ubuntu Core for your next project.</p>
        <p><a href="/core/contact-us?product=core-overview" class="p-button--positive">Get in touch</a></p>
      </div>
      <div class="col-2 u-align--center u-vertically-align u-hide--small">
        <img src="{{ ASSET_SERVER_URL }}1f1d581a-picto-quote-orange.svg" width="140" alt="" />
      </div>
    </div>
  </div>
</div>

<style>
  .p-banner-core {
    background-blend-mode: multiply;
    background-image: url('{{ ASSET_SERVER_URL }}13f3fdeb-suru-left.svg'),
    url('{{ ASSET_SERVER_URL }}d15c2f0b-suru-right1.svg'),
    url('{{ ASSET_SERVER_URL }}ef731339-suru-right2.svg'),
    linear-gradient(-45deg, #E4E4E4 0%, #FFFFFF 100%);
    background-position: bottom left, bottom right, top right;
    background-size: contain;
  }

  .p-banner-core__image {
    height: 60px;
    width: 230px;
  }

  @media only screen and (max-width: 460px) {
    .p-banner-core {
      background: #E4E4E4;
      background: linear-gradient(45deg, #E4E4E4 0%, #FFFFFF 100%);
    }
  }
</style>


{% include "shared/contextual_footers/_contextual_footer.html"  with first_item="_core_learn_more" second_item="_core_contribute" third_item="_iot_further_reading" %}

{% endblock content %}<|MERGE_RESOLUTION|>--- conflicted
+++ resolved
@@ -11,14 +11,8 @@
       <h1>Make Secure Devices with Ubuntu Core</h1>
       <!-- small screen version -->
       <img class="u-visible--small u-hide--medium u-hide--large" src="{{ ASSET_SERVER_URL }}53163a88-IOT_core_infographic.svg?w=300" width="300" alt="" style="margin: 4rem 0;"/>
-<<<<<<< HEAD
-      <p>Everything you love about Ubuntu, locked down for security./<p>
-      <p>Helping you make safer things - because we’re all connected.</p>
-      <p><a class="p-button--positive" href="http://developer.ubuntu.com/en/snappy/start/?from=corepage"><span class="p-link--external">Download Ubuntu Core</span></a></p>
-=======
       <p>Ubuntu Core is a tiny, transactional version of Ubuntu for IoT devices and large container deployments. It runs a new breed of super-secure, remotely upgradeable Linux app packages known as snaps &dash; and it&rsquo;s trusted by leading IoT players, from chipset vendors to device makers and system integrators.</p>
       <p><a class="p-button--positive" href="/download/iot"><span class="p-link--external">Download Ubuntu Core</span></a></p>
->>>>>>> dbb23121
       <p><a class="p-link--external" href="http://snapcraft.io/?from=corepage">Learn more about snaps</a></p>
     </div>
     <div class="col-6 u-hide--small">
