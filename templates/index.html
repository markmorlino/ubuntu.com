--- conflicted
+++ resolved
@@ -1,13 +1,10 @@
 {% extends "base_index.html" %}
 
-<<<<<<< HEAD
-{% block takeover_body_class %}intel-nuc-takeover{% endblock takeover_body_class %}
-=======
 
 {% block takeover_body_class %}m10-convergence-takeover{% endblock takeover_body_class %}
->>>>>>> 0cf64ebd
 
 {% block head_extra %}
+
 <script src="{{ ASSET_SERVER_URL }}c954db4a-jfeed_prm.js"></script>
 {% endblock %}
 
@@ -16,13 +13,9 @@
     <div class="lang-switch-wrapper strip-inner-wrapper"><a href="/" class="lang-switch" lang="zh">中文主页&nbsp;&rsaquo;</a></div>
 {% endif %}
 
-<<<<<<< HEAD
-{% include "takeovers/_intel_nuc_takeover.html" %}
-=======
 {% include "takeovers/_m10_convergence_takeover.html" %}
->>>>>>> 0cf64ebd
 
-<section class="row row--ubuntu-news row-grey strip no-border">
+<section class="row row--ubuntu-news js-hidden row-grey strip no-border">
     <div class="strip-inner-wrapper">
         <div class="twelve-col">
             <h2 class="external row--ubuntu-news__title"><span><a href="https://insights.ubuntu.com/">Latest news from Insights</a></span></h2>
@@ -32,18 +25,19 @@
                 $.getFeed({
                   url: 'https://insights.ubuntu.com/feed',
                   success: function(feed) {
-                    var html = "<ul class='row--ubuntu-news__list no-bullets equal-height--vertical-divider'>";
-                    for(var i = 0; i < feed.items.length && i < 4; i++) {
+                    var html = "<ul class='row--ubuntu-news__list no-bullets vertical-divider'>";
+                    for (var i = 0; i < feed.items.length && i < 4; i++) {
                       var item = feed.items[i];
                       var lastClass = "";
                       if (i != 0 && i % 3 == 0) {
                         lastClass = ' last-col';
                       }
-                      html += "<li class='equal-height--vertical-divider__item three-col" + lastClass + "'><h3><a href='" + item.link + "'>" + item.title + "</a></h3><p><time pubdate datetime='" + item.updated + "'>" + item.nicedate + "</time></p></li>";
+                      html += "<li class='three-col" + lastClass + "'><h3><a href='" + item.link + "'>" + item.title + "</a></h3><p><time pubdate datetime='" + item.updated + "'>" + item.nicedate + "</time></p></li>";
                     }
                     html += "</ul>";
                     if ($('#insights-cloud-feed')) {
                       $('#insights-cloud-feed').append(html);
+                      $('.row--ubuntu-news').removeClass('js-hidden');
                     }
                   }
                 });
@@ -63,7 +57,7 @@
                     <li><a class="intro-desktop" href="/desktop">Desktop</a></li>
                     <li><a class="intro-phone" href="/phone">Phone</a></li>
                     <li><a class="intro-tablet" href="/tablet">Tablet</a></li>
-                    <li><a class="intro-iot" href="/things" id="IoT-homepage">Things</a></li>
+                    <li><a class="intro-iot" href="/internet-of-things">IoT</a></li>
                 </ul>
             </div>
             <div class="intro-right"></div>
@@ -75,13 +69,13 @@
 
 <section class="row row--cloud-products strip no-border">
     <div class="strip-inner-wrapper equal-height">
-        <div class="four-col equal-height__align-vertically">
+        <div class="four-col align-vertically">
             <div>
                 <h2><a href="/cloud/openstack/managed-cloud">Buy a managed cloud&nbsp;&rsaquo;</a></h2>
                 <p>Get BootStack, a fully managed private OpenStack cloud with our experts responsible for design, deployment and availability.</p>
             </div>
         </div>
-        <div class="eight-col last-col equal-height__align-vertically for-medium">
+        <div class="eight-col last-col align-vertically for-medium">
             <img src="{{ ASSET_SERVER_URL }}f27582be-image-cloud-static.jpg" alt="" />
         </div>
     </div>
@@ -108,7 +102,7 @@
 <section class="row row--iot row-grey strip no-border">
     <div class="strip-inner-wrapper">
         <div class="row--iot__desc four-col">
-            <h2><a href="/things">For all your things&nbsp;&rsaquo;</a></h2>
+            <h2><a href="/internet-of-things">For all your things&nbsp;&rsaquo;</a></h2>
             <p>Snappy Ubuntu Core delivers bullet-proof security, reliable updates and the enormous Ubuntu ecosystem to a wide range of internet things, connected devices and autonomous machines.</p>
         </div>
         <div class="eight-col last-col align-center">
@@ -129,16 +123,17 @@
                 <p class="featured__desc">Read how Opus 2&rsquo;s flagship service was built entirely on Ubuntu OpenStack.</p>
             </div>
         </div>
-        {% include "takeovers/takeunders/_mwc-2016.html" %}
+        {% include "takeovers/takeunders/_telco.html" %}
     </div>
 </section>
 {% comment %}
 <style type="text/css">
     /* background image for the event feature */
     /* get original using this //maps.googleapis.com/maps/api/staticmap?center=Tokyo%2C+Japan&zoom=14&scale=2&size=1200x320&maptype=satellite but with the location details from the insights event */
-    .featured--event:before { background-image: url('{{ ASSET_SERVER_URL }}62b7ce67-pasadena.png?fmt=jpg&q=20'); }
+    /*.featured--event:before { background-image: url('{{ ASSET_SERVER_URL }}62b7ce67-pasadena.png?fmt=jpg&q=20'); }*/
 </style>
 {% endcomment %}
 {% include "shared/_device_animation.html" %}
+
 </div>
 {% endblock takeover_content %}