<section {% if lang %}lang="{{ lang }}"{% endif %} class="{% if class %}p-strip {{ class }}{% else %}p-strip--light{% endif %}">
  <div class="row u-equal-height">
    <div class="{% if image %}col-7 {% else %}col-8{% endif %} u-vertically-center">
      <div>
      <h1 {% if subtitle is None and date is None %}class="u-no-margin--bottom"{% endif %}>
        {{ title }}
      </h1>
      {% if subtitle %}<h4>
        {{ subtitle }}
      </h4>{% endif %}
      {% if date %}<p>
        {{ date }}
      </p>{% endif %}
      {% if cta %}<br class="u-hide--medium u-hide--large" />
      <p class="u-hide--medium u-hide--large">
        <a href="{{ url }}" class="p-button--neutral">
          {{ cta }}
        </a>
      </p>{% endif %}
      </div>
    </div>
<<<<<<< HEAD
    {% if image %}<div class="col-5 u-hide--small u-align--center u-vertically-center">
=======
    {% if image %}<div class="col-5 u-align--center u-vertically-center">
>>>>>>> 3ed767f2
      <img src="{% if image != "http" %}{{ ASSET_SERVER_URL }}{% endif %}{{ image }}" width="413" style="max-height: 410px; max-width: 250px;" alt="image for (( title ))" >
    </div>{% endif %}
  </div>
</section><|MERGE_RESOLUTION|>--- conflicted
+++ resolved
@@ -19,11 +19,7 @@
       </p>{% endif %}
       </div>
     </div>
-<<<<<<< HEAD
     {% if image %}<div class="col-5 u-hide--small u-align--center u-vertically-center">
-=======
-    {% if image %}<div class="col-5 u-align--center u-vertically-center">
->>>>>>> 3ed767f2
       <img src="{% if image != "http" %}{{ ASSET_SERVER_URL }}{% endif %}{{ image }}" width="413" style="max-height: 410px; max-width: 250px;" alt="image for (( title ))" >
     </div>{% endif %}
   </div>
