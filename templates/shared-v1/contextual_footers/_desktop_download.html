--- conflicted
+++ resolved
@@ -1,10 +1,6 @@
 <div class="col-4 p-divider__block">
   <div class="u-align--center u-padding-bottom">
-<<<<<<< HEAD
-    <img src="{{ ASSET_SERVER_URL }}be3876ec-picto-download-warmgrey.svg" alt="Download pictogram" style="height: 90px;" />
-=======
     <img src="{{ ASSET_SERVER_URL }}be3876ec-picto-download-warmgrey.svg" alt="Download pictogram" class="p-contextual-footer__image" />
->>>>>>> 6c9d1399
   </div>
   <h3 class="p-heading--four">Download and install</h3>
   <p>Download Ubuntu desktop and replace your current operating system. It&rsquo;s easy to install on Windows or Mac OS, or, run Ubuntu alongside it.</p>
