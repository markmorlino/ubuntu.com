{% extends "desktop/base_desktop.html" %}

{% block title %}Desktop for developers{% endblock %}
{% block extra_body_class %}desktop-for-developers{% endblock %}

{% block second_level_nav_items %}
<div class="strip-inner-wrapper">
    {% include "templates/_nav_breadcrumb.html" with section_title="Desktop" page_title="For developers"  %}
</div>
{% endblock second_level_nav_items %}

{% block content %}
<section class="row row-hero strip-light">
    <div class="strip-inner-wrapper">
        <div class="six-col">
            <h1>Ubuntu Desktop for&nbsp;developers</h1>
            <p>Whether you&rsquo;re a mobile app developer, an engineering manager, a music or video editor or a financial analyst with large-scale models to run &mdash; in fact, anyone in need of a powerful machine for your work &mdash; Ubuntu is the ideal platform.</p>
            <p><a href="/download/desktop/" class="button--primary">Get Ubuntu now</a></p>
            {% include "desktop/shared/_share-this.html" with tweet="Check out #Ubuntu, the developers&rsquo; favourite desktop OS" %}
        </div>
    </div>
</section>

<section class="row">
    <div class="strip-inner-wrapper combined-list">
        <h2>Why use Ubuntu for development?</h2>
        <div class="combined-list">
            <ul class="list-ticks six-col">
                <li>The fastest route from development to deployment on desktop, mobile, server or cloud</li>
                <li>The desktop of choice for developers at some of the world&rsquo;s leading technology companies</li>
                <li class="last-item">The broadest and best development tools and libraries</li>
            </ul>
            <ul class="list-ticks six-col last-col">
                <li>Lightweight to either run natively or in a VM, on a PC or a Mac</li>
                <li class="last-item">Ideal for any resource-intensive environment, from data mining to large-scale financial modelling</li>
            </ul>
        </div>
    </div>
</section>

<section class="row row-good-company strip-light">
    <div class="strip-inner-wrapper">
        <div class="six-col">
            <img src="{{ ASSET_SERVER_URL }}a9948f53-desktop_graph.png" alt="17% use Ubuntu over 3% for Debian" />
            <p class="smaller">Source: Eclipse Community survey, 2014, Stackoverflow annual survey 2016</p>
            <p class="smaller">* This graph excludes non-Linux OSs</p>
        </div>
        <div class="six-col last-col">
            <h2>With Ubuntu, you&rsquo;re in good company</h2>
            <p>Ubuntu is used by thousands of development teams around the world because of its versatility, reliability, constantly updated features, and extensive developer libraries.</p>
            <p>If you&rsquo;re managing developers, Ubuntu is the best way to increase your team&rsquo;s productivity and guarantee a smooth transition from development all the way to production. Ubuntu is the world&rsquo;s most popular open source OS for both development and deployment, from the data centre to the cloud.</p>
            <p>And, as the Ubuntu OS converges, these same applications will be able to run on desktop, tablets, phone and even on the Internet of Things &mdash; one application across our full range of devices.</p>
            <p><a href="/cloud">Learn more about Ubuntu&rsquo;s cloud offering&nbsp;&rsaquo;</a></p>
        </div>
    </div>
</section>

<section class="row strip-light">
    <div class="strip-inner-wrapper">
        <h2>What&rsquo;s new in {{lts_release_no_point}}?</h2>
        <p class="eight-col">Alongside support for the very latest hardware, Ubuntu {{lts_release_no_point}} includes new versions of many core apps and developer technologies.</p>
        <div class="combined-list">
            <ul class="list-ticks six-col">
                <li>Linux 4.4 kernel</li>
                <li>Easy install of 35 different development environments with <a class="external" href="https://wiki.ubuntu.com/ubuntu-make">Ubuntu Make</a>.</li>
                <li class="last-item">LibreOffice 5.1 with improvements to menu and sidebars and support for remote servers</li>
            </ul>
            <ul class="list-ticks six-col last-col">
                <li>Firefox 45, Thunderbird 38.6 and Chromium 48 updates</li>
                <li class="last-item">Python 3.5, Golang 1.6, Unity 7.3.2, Gtk 3.16.7, Compiz 0.9.12.1 and qt 5.4.2 updates</li>
            </ul>
        </div>
        <p class="twelve-col"><a class="external" href="https://wiki.ubuntu.com/{{lts_release_name}}/ReleaseNotes">Read the full release notes</a></p>
    </div>
</section>

<section class="row strip-light">
    <div class="strip-inner-wrapper">
        <h2>What&rsquo;s new in {{latest_release_full}}?</h2>
        <p class="eight-col">
            Ubuntu {{latest_release_full}} introduces a developer preview of the Unity 8 interface.
            Designed exclusively for developers to experiment with snaps, it offers only a basic
            suite of apps, including a browser and a terminal. To access it, just select a ‘Unity 8’
            session on the Greeter login screen.</p>
        <div class="combined-list whats-new-graphic">
            <ul class="list-ticks six-col">
                <li>Unity 8 desktop interface (Ubuntu developer preview)</li>
                <li>Selective Unity 8 apps: Ubuntu Browser, System Settings, Terminal</li>
                <li class="last-item">Install and run snaps from the Terminal</li>
            </ul>
        </div>
        <p class="twelve-col"><a class="external" href="https://wiki.ubuntu.com/{{latest_release_name}}/ReleaseNotes">Read the full release notes</a></p>
    </div>
</section>

<section class="row row-developer-tools strip-light">
    <div class="strip-inner-wrapper">
        <div class="six-col">
            <h2>All the tools developers need</h2>
            <p>Whether your team uses Python, Ruby, Node.js or Java, no operating system is easier to set up than Ubuntu. Everything your developers need is just a click or an <code>apt</code> away.</p>
            <p>Want to try your hand at developing for Ubuntu? Join our worldwide app developer community.</p>
            <p><a class="external" href="https://developer.ubuntu.com">Learn more about developing for Ubuntu</a></p>
        </div>
        <div class="six-col last-col no-margin-bottom pull-right not-for-small">
            <img class="touch-border" src="{{ ASSET_SERVER_URL }}fdaec05b-desktop-developer-tools.jpg" alt="" />
        </div>
    </div>
</section>

<<<<<<< HEAD
<section class="row row-for-developers strip-light">
    <div class="strip-inner-wrapper equal-height">
        <div class="six-col equal-height__item">
            <h2>Snaps are the new apps</h2>
            <p>Ubuntu {{ lts_release_full }} introduces snaps: a new application packaging format.</p>
            <p>Snaps are Ubuntu applications that are packaged alongside all their dependencies, making them much more robust. And they couldn’t be easier to write. You can use the language of your choice, be it Python, Go, C, C++, Node JS or even .NET, then package your snap from source using Snapcraft, a new open source tool. Which means practically no learning curve. </p>
            <p>Snaps let you deliver updates unmodified, at your own pace. So whether you’re building for mobile, the desktop or the Internet of Things, there’s no faster, easier or more dependable way of getting your code to market.</p>
            <p><a class="external" href="https://developer.ubuntu.com">To find out more about snaps</a></p>
        </div>
        <div class="five-col prepend-one last-col equal-height__item equal-height__align-vertically">
            <img src="{{ ASSET_SERVER_URL }}e5388dd6-snaps-hero%403x-1.png" alt="" />
=======
<section class="row row-for-developers">
    <div class="strip-inner-wrapper">
        <div class="twelve-col">
            <div class="seven-col">
                <h3>Snaps are the new apps</h3>
                <p>Ubuntu {{ lts_release_full }} introduces snaps: a new application packaging format.</p>
                <p>Snaps are Ubuntu applications that are packaged alongside all their dependencies, making them much more robust. And they couldn’t be easier to write. You can use the language of your choice, be it Python, Go, C, C++, Node JS or even .NET, then package your snap from source using Snapcraft, a new open source tool. Which means practically no learning curve. </p>
                <p>Snaps let you deliver updates unmodified, at your own pace. So whether you’re building for mobile, the desktop or the Internet of Things, there’s no faster, easier or more dependable way of getting your code to market.</p>
                <p><a class="external" href="http://snapcraft.io">To find out more about snaps</a></p>
            </div>
>>>>>>> 055d3a9b
        </div>
    </div>
</section>

<section class="row strip-light">
    <div class="strip-inner-wrapper">
        <div class="twelve-col">
            <div class="seven-col">
                <h2>By developers, for developers</h2>
                <p>Ubuntu is the result of contributions by thousands of developers, motivated by the desire to create their own perfect developer environment. That&rsquo;s why it&rsquo;s used by some of the world&rsquo;s most exciting technology companies and it&rsquo;s why Valve decided to port its hugely popular Steam virtual games store to Ubuntu. Ubuntu runs on architectures from x86 to ARM and on cloud platforms from OpenStack to Azure and EC2. This versatility makes it the ideal choice for companies with a diverse hardware infrastructure.</p>
                <p><a class="external" href="http://ubuntu.com/certification/desktop">See all Ubuntu certified PCs</a></p>
            </div>
            <div class="five-col last-col">
                <img src="{{ ASSET_SERVER_URL }}7d0573d2-desktop-developer-developers.jpg" alt="Developer laptop" />
            </div>
        </div>
    </div>
</section>

<section class="row">
    <div class="strip-inner-wrapper">
        <div class="ten-col prepend-one">
            <blockquote class="pull-quote">
                <p><span>&ldquo;</span>Ubuntu has been the perfect OS given its popularity with developers and its cloud capabilities. That&rsquo;s why it&rsquo;s preloaded on the 4th generation of our XPS 13 laptop and our new Precision M3800 Mobile Workstation.<span>&rdquo;</span></p>
                <p><cite>Barton George, Director of developer programs at Dell services</cite></p>
            </blockquote>
        </div>
        <div class="ten-col prepend-one">
            <p><a href="https://insights.ubuntu.com/2015/04/09/designed-for-developers-dell-launches-two-new-ubuntu-based-systems/" class="external">Learn more about Dell&rsquo;s developer edition line</a></p>
        </div>
    </div>
</section>

<section class="row row-easy-deployment">
    <div class="strip-inner-wrapper">
        <div class="six-col">
            <div>
                <h2>Deployment made easy</h2>
                <p>When it comes to speed and simplicity of deployment, nothing touches Ubuntu.</p>
                <p>Taking a service developed on the desktop and running it on a server or in the cloud just works.  Ubuntu also has developed Juju, a service orchestration tool, that simplifies the often-cumbersome handover between development and ops teams &mdash; and it speeds the process up dramatically.</p>
                <p><a href="/cloud/juju">More about Juju&nbsp;&rsaquo;</a></p>
            </div>
        </div>
        <div class="four-col last-col append-one prepend-one">
            <img src="{{ ASSET_SERVER_URL }}bda34a6e-wordpress-apache-mysql-bundle-trans.svg" width="442" height="394" alt="" />
        </div>
    </div>
</section>

<section class="row no-border row-landscape strip-light">
    <div class="strip-inner-wrapper">
        <div class="five-col no-margin-bottom">
<<<<<<< HEAD
            <h2>Support tailored to developers&rsquo; needs</h2>
            <p>With Ubuntu Advantage and Landscape, you can standardise your developer workstations. It helps you manage updates, security patches, and reporting, while minimising downtime. Give your developers the freedom they want while retaining the control you need.</p>
            <p><a href="/management/">Learn more about Ubuntu Advantage&nbsp;&rsaquo;</a></p>
        </div>
        <div class="seven-col last-col not-for-small">
            <img src="{{ ASSET_SERVER_URL }}4125e046-landscape_activity.png" alt="" />
=======
            <div>
                <h3>Support tailored to developers&rsquo; needs</h3>
                <p>With Ubuntu Advantage and Landscape, you can standardise your developer workstations. It helps you manage updates, security patches, and reporting, while minimising downtime. Give your developers the freedom they want while retaining the control you need.</p>
                <p><a href="/support/">Learn more about Ubuntu Advantage&nbsp;&rsaquo;</a></p>
            </div>
>>>>>>> 055d3a9b
        </div>
    </div>
</section>

{% include "shared/contextual_footers/_contextual_footer.html"  with first_item="_desktop_download" second_item="_desktop_buy_preinstalled" third_item="_desktop_developer_community" %}

{% endblock content %}<|MERGE_RESOLUTION|>--- conflicted
+++ resolved
@@ -107,7 +107,6 @@
     </div>
 </section>
 
-<<<<<<< HEAD
 <section class="row row-for-developers strip-light">
     <div class="strip-inner-wrapper equal-height">
         <div class="six-col equal-height__item">
@@ -119,18 +118,6 @@
         </div>
         <div class="five-col prepend-one last-col equal-height__item equal-height__align-vertically">
             <img src="{{ ASSET_SERVER_URL }}e5388dd6-snaps-hero%403x-1.png" alt="" />
-=======
-<section class="row row-for-developers">
-    <div class="strip-inner-wrapper">
-        <div class="twelve-col">
-            <div class="seven-col">
-                <h3>Snaps are the new apps</h3>
-                <p>Ubuntu {{ lts_release_full }} introduces snaps: a new application packaging format.</p>
-                <p>Snaps are Ubuntu applications that are packaged alongside all their dependencies, making them much more robust. And they couldn’t be easier to write. You can use the language of your choice, be it Python, Go, C, C++, Node JS or even .NET, then package your snap from source using Snapcraft, a new open source tool. Which means practically no learning curve. </p>
-                <p>Snaps let you deliver updates unmodified, at your own pace. So whether you’re building for mobile, the desktop or the Internet of Things, there’s no faster, easier or more dependable way of getting your code to market.</p>
-                <p><a class="external" href="http://snapcraft.io">To find out more about snaps</a></p>
-            </div>
->>>>>>> 055d3a9b
         </div>
     </div>
 </section>
@@ -183,20 +170,11 @@
 <section class="row no-border row-landscape strip-light">
     <div class="strip-inner-wrapper">
         <div class="five-col no-margin-bottom">
-<<<<<<< HEAD
-            <h2>Support tailored to developers&rsquo; needs</h2>
-            <p>With Ubuntu Advantage and Landscape, you can standardise your developer workstations. It helps you manage updates, security patches, and reporting, while minimising downtime. Give your developers the freedom they want while retaining the control you need.</p>
-            <p><a href="/management/">Learn more about Ubuntu Advantage&nbsp;&rsaquo;</a></p>
-        </div>
-        <div class="seven-col last-col not-for-small">
-            <img src="{{ ASSET_SERVER_URL }}4125e046-landscape_activity.png" alt="" />
-=======
             <div>
                 <h3>Support tailored to developers&rsquo; needs</h3>
                 <p>With Ubuntu Advantage and Landscape, you can standardise your developer workstations. It helps you manage updates, security patches, and reporting, while minimising downtime. Give your developers the freedom they want while retaining the control you need.</p>
                 <p><a href="/support/">Learn more about Ubuntu Advantage&nbsp;&rsaquo;</a></p>
             </div>
->>>>>>> 055d3a9b
         </div>
     </div>
 </section>
