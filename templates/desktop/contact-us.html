{% extends "desktop/base_desktop.html" %}

{% block title %}Contact us{% endblock %}
{% block meta_description %}Fast, easy and quick to deploy, switching to Ubuntu has never been easier{% endblock %}
{% block meta_keywords %}Ubuntu, Ubuntu operating system, OS, Linux, Windows alternative, Mac alternative, thin client, Business desktop{% endblock %}

{% block second_level_nav_items %}
<div class="strip-inner-wrapper">
    {% include "templates/_nav_breadcrumb.html" with section_title="Desktop" page_title="Contact us" %}
</div>
{% endblock second_level_nav_items %}

{% block content %}
<<<<<<< HEAD
<div class="row row-hero no-border">
    <div class="eight-col">
        <h1>Contact us</h1>
        <h2>Considering Ubuntu for your organisation?</h2>
        <p>Are you interested in cost-effective systems management and professional support?</p>
        <p><a href="/support">Find out more about Landscape and Ubuntu Advantage&nbsp;&rsaquo;</a></p>

        <script src="{{ ASSET_SERVER_URL }}5d7e5bbf-jquery-2.2.0.min.js"></script>
        <script src="{{ ASSET_SERVER_URL }}d55f58bb-jquery.validate.js"></script>

        <form action="https://pages.ubuntu.com/index.php/leadCapture/save" method="post" id="mktoForm_1253">
            <fieldset>
                <ul class="no-bullets">
                    <li class="mktFormReq mktField">
                        <label for="FirstName" class="mktoLabel">First name:</label>
                        <input required id="FirstName" name="FirstName" maxlength="255" type="text" class="mktoField mktoRequired" />
                    </li>
                    <li class="mktFormReq mktField">
                        <label for="LastName" class="mktoLabel">Last name:</label>
                        <input required id="LastName" name="LastName" maxlength="255" type="text" class="mktoField mktoRequired" />
                    </li>
                    <li class="mktFormReq mktField">
                        <label for="Email" class="mktoLabel">Work email:</label>
                        <input required id="Email" name="Email" maxlength="255" type="email" class="mktoField mktoEmailField mktoRequired" />
                    </li>

                    <li class="mktFormReq mktField">
                        <label for="Phone" class="mktoLabel">Phone number:</label>
                        <input required id="Phone" name="Phone" maxlength="255" type="tel" class="mktoField mktoTelField mktoRequired" />
                    </li>
                    <li class="mktFormReq mktField">
                        <label for="Comments_from_lead__c" class="mktoLabel">What would you like to talk to us about?</label>
                        <textarea required id="Comments_from_lead__c" name="Comments_from_lead__c" rows="5" class="mktoField mktoRequired" maxlength="2000"></textarea>
                    </li>
                    <li class="mktField">
                        <input class="mktoField" value="yes" id="NewsletterOpt-In" name="NewsletterOpt-In" type="checkbox" />
                        <label class="mktoLabel mktoHasWidth" for="NewsletterOpt-In">I would like to receive occasional news from Canonical by email.</label>
                    </li>
                    <li>
                        All information provided will be handled in accordance with the Canonical <a href="http://www.ubuntu.com/legal" target="_blank">privacy policy</a>.
                    </li>
                    <li class="mktField">
                        <button type="submit" class="mktoButton">Submit</button>
                    </li>
                </ul>
                <input type="hidden" name="formid" class="mktoField" value="1253" />
                <input type="hidden" name="lpId" class="mktoField" value="1409" />
                <input type="hidden" name="subId" class="mktoField" value="30" />
                <input type="hidden" name="munchkinId" class="mktoField" value="066-EOV-335" /><input type="hidden" name="lpurl" class="mktoField" value="https://pages.ubuntu.com/desktop_contact-us.html?cr={creative}&amp;kw={keyword}" />
                <input type="hidden" name="cr" class="mktoField" value="" />
                <input type="hidden" name="kw" class="mktoField" value="" />
                <input type="hidden" name="q" class="mktoField" value="" />
                <input type="hidden" name="returnURL" value="http://www.ubuntu.com/desktop/thank-you" />
                <input type="hidden" name="retURL" value="http://www.ubuntu.com/desktop/thank-you" />
            </fieldset>
        </form>

        <script>
        $("#mktoForm_1253").validate({
            errorElement: "span",
            errorClass: "mktFormMsg mktError"
        });
        </script>
=======
<section class="row row-hero no-border strip-light">
    <div class="strip-inner-wrapper">
        <div class="eight-col">
            <h1>Contact us</h1>
            <h2>Considering Ubuntu for your organisation?</h2>
            <p>Are you interested in cost-effective systems management and professional support?</p>
            <p><a href="/management">Find out more about Landscape and Ubuntu Advantage&nbsp;&rsaquo;</a></p>
    
            <script src="{{ ASSET_SERVER_URL }}5d7e5bbf-jquery-2.2.0.min.js"></script>
            <script src="{{ ASSET_SERVER_URL }}d55f58bb-jquery.validate.js"></script>
    
            <form action="https://pages.ubuntu.com/index.php/leadCapture/save" method="post" id="mktoForm_1253">
                <fieldset>
                    <ul class="no-bullets">
                        <li class="mktFormReq mktField">
                            <label for="FirstName" class="mktoLabel">First name:</label>
                            <input required id="FirstName" name="FirstName" maxlength="255" type="text" class="mktoField mktoRequired" />
                        </li>
                        <li class="mktFormReq mktField">
                            <label for="LastName" class="mktoLabel">Last name:</label>
                            <input required id="LastName" name="LastName" maxlength="255" type="text" class="mktoField mktoRequired" />
                        </li>
                        <li class="mktFormReq mktField">
                            <label for="Email" class="mktoLabel">Work email:</label>
                            <input required id="Email" name="Email" maxlength="255" type="email" class="mktoField mktoEmailField mktoRequired" />
                        </li>
    
                        <li class="mktFormReq mktField">
                            <label for="Phone" class="mktoLabel">Phone number:</label>
                            <input required id="Phone" name="Phone" maxlength="255" type="tel" class="mktoField mktoTelField mktoRequired" />
                        </li>
                        <li class="mktFormReq mktField">
                            <label for="Comments_from_lead__c" class="mktoLabel">What would you like to talk to us about?</label>
                            <textarea required id="Comments_from_lead__c" name="Comments_from_lead__c" rows="5" class="mktoField mktoRequired" maxlength="2000"></textarea>
                        </li>
                        <li class="mktField">
                            <input class="mktoField" value="yes" id="NewsletterOpt-In" name="NewsletterOpt-In" type="checkbox" />
                            <label class="mktoLabel mktoHasWidth" for="NewsletterOpt-In">I would like to receive occasional news from Canonical by email.</label>
                        </li>
                        <li>
                            All information provided will be handled in accordance with the Canonical <a href="http://www.ubuntu.com/legal" target="_blank">privacy policy</a>.
                        </li>
                        <li class="mktField">
                            <button type="submit" class="mktoButton">Submit</button>
                        </li>
                    </ul>
                    <input type="hidden" name="formid" class="mktoField" value="1253" />
                    <input type="hidden" name="lpId" class="mktoField" value="1409" />
                    <input type="hidden" name="subId" class="mktoField" value="30" />
                    <input type="hidden" name="munchkinId" class="mktoField" value="066-EOV-335" /><input type="hidden" name="lpurl" class="mktoField" value="https://pages.ubuntu.com/desktop_contact-us.html?cr={creative}&amp;kw={keyword}" />
                    <input type="hidden" name="cr" class="mktoField" value="" />
                    <input type="hidden" name="kw" class="mktoField" value="" />
                    <input type="hidden" name="q" class="mktoField" value="" />
                    <input type="hidden" name="returnURL" value="http://www.ubuntu.com/desktop/thank-you" />
                    <input type="hidden" name="retURL" value="http://www.ubuntu.com/desktop/thank-you" />
                </fieldset>
            </form>
    
            <script>
            $("#mktoForm_1253").validate({
                errorElement: "span",
                errorClass: "mktFormMsg mktError"
            });
            </script>
        </div>
    
        <div class="four-col box last-col" />
            <h3>Need help with Ubuntu?</h3>
            <p>If you are just looking for some free support for yourself, you can try:</p>
            <ul class="list">
                <li><a class="external" href="http://askubuntu.com/">Ask Ubuntu</a></li>
                <li><a class="external" href="http://ubuntuforums.org/">The Ubuntu forum</a></li>
                <li><a class="external" href="https://help.ubuntu.com/">Help docs</a></li>
            </ul>
        </div>
        <div class="four-col box last-col">
            <h3>Looking for a little professional support?</h3>
            <p>If you are a small organisation, you can purchase packs of Ubuntu Advantage in our shop.</p>
            <p><a href="https://buy.ubuntu.com/">Visit the Ubuntu Advantage shop&nbsp;&rsaquo;</a></p>
        </div>
>>>>>>> d940fac3
    </div>
</section>
{% endblock content %}<|MERGE_RESOLUTION|>--- conflicted
+++ resolved
@@ -11,82 +11,18 @@
 {% endblock second_level_nav_items %}
 
 {% block content %}
-<<<<<<< HEAD
-<div class="row row-hero no-border">
-    <div class="eight-col">
-        <h1>Contact us</h1>
-        <h2>Considering Ubuntu for your organisation?</h2>
-        <p>Are you interested in cost-effective systems management and professional support?</p>
-        <p><a href="/support">Find out more about Landscape and Ubuntu Advantage&nbsp;&rsaquo;</a></p>
 
-        <script src="{{ ASSET_SERVER_URL }}5d7e5bbf-jquery-2.2.0.min.js"></script>
-        <script src="{{ ASSET_SERVER_URL }}d55f58bb-jquery.validate.js"></script>
-
-        <form action="https://pages.ubuntu.com/index.php/leadCapture/save" method="post" id="mktoForm_1253">
-            <fieldset>
-                <ul class="no-bullets">
-                    <li class="mktFormReq mktField">
-                        <label for="FirstName" class="mktoLabel">First name:</label>
-                        <input required id="FirstName" name="FirstName" maxlength="255" type="text" class="mktoField mktoRequired" />
-                    </li>
-                    <li class="mktFormReq mktField">
-                        <label for="LastName" class="mktoLabel">Last name:</label>
-                        <input required id="LastName" name="LastName" maxlength="255" type="text" class="mktoField mktoRequired" />
-                    </li>
-                    <li class="mktFormReq mktField">
-                        <label for="Email" class="mktoLabel">Work email:</label>
-                        <input required id="Email" name="Email" maxlength="255" type="email" class="mktoField mktoEmailField mktoRequired" />
-                    </li>
-
-                    <li class="mktFormReq mktField">
-                        <label for="Phone" class="mktoLabel">Phone number:</label>
-                        <input required id="Phone" name="Phone" maxlength="255" type="tel" class="mktoField mktoTelField mktoRequired" />
-                    </li>
-                    <li class="mktFormReq mktField">
-                        <label for="Comments_from_lead__c" class="mktoLabel">What would you like to talk to us about?</label>
-                        <textarea required id="Comments_from_lead__c" name="Comments_from_lead__c" rows="5" class="mktoField mktoRequired" maxlength="2000"></textarea>
-                    </li>
-                    <li class="mktField">
-                        <input class="mktoField" value="yes" id="NewsletterOpt-In" name="NewsletterOpt-In" type="checkbox" />
-                        <label class="mktoLabel mktoHasWidth" for="NewsletterOpt-In">I would like to receive occasional news from Canonical by email.</label>
-                    </li>
-                    <li>
-                        All information provided will be handled in accordance with the Canonical <a href="http://www.ubuntu.com/legal" target="_blank">privacy policy</a>.
-                    </li>
-                    <li class="mktField">
-                        <button type="submit" class="mktoButton">Submit</button>
-                    </li>
-                </ul>
-                <input type="hidden" name="formid" class="mktoField" value="1253" />
-                <input type="hidden" name="lpId" class="mktoField" value="1409" />
-                <input type="hidden" name="subId" class="mktoField" value="30" />
-                <input type="hidden" name="munchkinId" class="mktoField" value="066-EOV-335" /><input type="hidden" name="lpurl" class="mktoField" value="https://pages.ubuntu.com/desktop_contact-us.html?cr={creative}&amp;kw={keyword}" />
-                <input type="hidden" name="cr" class="mktoField" value="" />
-                <input type="hidden" name="kw" class="mktoField" value="" />
-                <input type="hidden" name="q" class="mktoField" value="" />
-                <input type="hidden" name="returnURL" value="http://www.ubuntu.com/desktop/thank-you" />
-                <input type="hidden" name="retURL" value="http://www.ubuntu.com/desktop/thank-you" />
-            </fieldset>
-        </form>
-
-        <script>
-        $("#mktoForm_1253").validate({
-            errorElement: "span",
-            errorClass: "mktFormMsg mktError"
-        });
-        </script>
-=======
 <section class="row row-hero no-border strip-light">
     <div class="strip-inner-wrapper">
         <div class="eight-col">
             <h1>Contact us</h1>
             <h2>Considering Ubuntu for your organisation?</h2>
             <p>Are you interested in cost-effective systems management and professional support?</p>
-            <p><a href="/management">Find out more about Landscape and Ubuntu Advantage&nbsp;&rsaquo;</a></p>
-    
+            <p><a href="/support">Find out more about Landscape and Ubuntu Advantage&nbsp;&rsaquo;</a></p>
+
             <script src="{{ ASSET_SERVER_URL }}5d7e5bbf-jquery-2.2.0.min.js"></script>
             <script src="{{ ASSET_SERVER_URL }}d55f58bb-jquery.validate.js"></script>
-    
+
             <form action="https://pages.ubuntu.com/index.php/leadCapture/save" method="post" id="mktoForm_1253">
                 <fieldset>
                     <ul class="no-bullets">
@@ -102,7 +38,7 @@
                             <label for="Email" class="mktoLabel">Work email:</label>
                             <input required id="Email" name="Email" maxlength="255" type="email" class="mktoField mktoEmailField mktoRequired" />
                         </li>
-    
+
                         <li class="mktFormReq mktField">
                             <label for="Phone" class="mktoLabel">Phone number:</label>
                             <input required id="Phone" name="Phone" maxlength="255" type="tel" class="mktoField mktoTelField mktoRequired" />
@@ -133,7 +69,7 @@
                     <input type="hidden" name="retURL" value="http://www.ubuntu.com/desktop/thank-you" />
                 </fieldset>
             </form>
-    
+
             <script>
             $("#mktoForm_1253").validate({
                 errorElement: "span",
@@ -141,7 +77,7 @@
             });
             </script>
         </div>
-    
+
         <div class="four-col box last-col" />
             <h3>Need help with Ubuntu?</h3>
             <p>If you are just looking for some free support for yourself, you can try:</p>
@@ -156,7 +92,6 @@
             <p>If you are a small organisation, you can purchase packs of Ubuntu Advantage in our shop.</p>
             <p><a href="https://buy.ubuntu.com/">Visit the Ubuntu Advantage shop&nbsp;&rsaquo;</a></p>
         </div>
->>>>>>> d940fac3
     </div>
 </section>
 {% endblock content %}