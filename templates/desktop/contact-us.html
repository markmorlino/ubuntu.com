{% extends "desktop/base_desktop.html" %}

{% block title %}Contact us{% endblock %}
{% block meta_description %}Fast, easy and quick to deploy, switching to Ubuntu has never been easier{% endblock %}
{% block meta_keywords %}Ubuntu, Ubuntu operating system, OS, Linux, Windows alternative, Mac alternative, thin client, Business desktop{% endblock %}

{% block second_level_nav_items %}
	{% include "templates/_nav_breadcrumb.html" with section_title="Desktop" page_title="Contact us" %}
{% endblock second_level_nav_items %}

{% block content %}
<div class="row row-hero no-border">
<<<<<<< HEAD
  	<div class="eight-col">
  		<h1>Contact us</h1>
  		<h2>Considering Ubuntu for your organisation?</h2>
  		<p>Are you interested in cost-effective systems management and professional support?</p>
  		<p><a href="/management">Find out more about Landscape and Ubuntu Advantage&nbsp;&rsaquo;</a></p>
  
      <script src="//assets.ubuntu.com/v1/37b1db88-jquery.min.js"></script>
      <script  src="//assets.ubuntu.com/v1/e1085fb6-jquery.validate.min.js"></script>
      
      <form action="https://pages.ubuntu.com/index.php/leadCapture/save" method="post" id="mktoForm_1253"> 
          <fieldset>
              <ul class="no-bullets">          
                  <li class="mktFormReq mktField">    
                      <label for="FirstName" class="mktoLabel">First name: <span>*</span></label>
                      <input required id="FirstName" name="FirstName" maxlength="255" type="text" class="mktoField mktoRequired" />
                  </li>
                  <li class="mktFormReq mktField">    
                      <label for="LastName" class="mktoLabel">Last name: <span>*</span></label>
                      <input required id="LastName" name="LastName" maxlength="255" type="text" class="mktoField mktoRequired" />
                  </li>
                  <li class="mktFormReq mktField">    
                      <label for="Email" class="mktoLabel">Work email: <span>*</span></label>
                      <input required id="Email" name="Email" maxlength="255" type="email" class="mktoField mktoEmailField mktoRequired" />
                  </li>
      
                  <li class="mktFormReq mktField">    
                      <label for="Phone" class="mktoLabel">Phone number: <span>*</span></label>
                      <input required id="Phone" name="Phone" maxlength="255" type="tel" class="mktoField mktoTelField mktoRequired" />
                  </li>
                  <li class="mktFormReq mktField">    
                      <label for="Comments_from_lead__c" class="mktoLabel">What would you like to talk to us about? <span>*</span></label>
                      <textarea required id="Comments_from_lead__c" name="Comments_from_lead__c" rows="5" class="mktoField mktoRequired" maxlength="2000"></textarea>
                  </li>
                  <li class="mktField">    
                      <input class="mktoField" value="yes" id="NewsletterOpt-In" name="NewsletterOpt-In" type="checkbox" />
                      <label class="mktoLabel mktoHasWidth" for="NewsletterOpt-In">I would like to receive occasional news from Canonical by email.</label>        
                  </li>
                  <li>
                      All information provided will be handled in accordance with the Canonical <a href="http://www.ubuntu.com/legal" target="_blank">privacy policy</a>.
                  </li>
                  <li class="mktField">    
                      <button type="submit" class="mktoButton">Submit</button>
                  </li>
              </ul>
              <input type="hidden" name="formid" class="mktoField" value="1253" />
              <input type="hidden" name="lpId" class="mktoField" value="1409" />
              <input type="hidden" name="subId" class="mktoField" value="30" />
              <input type="hidden" name="munchkinId" class="mktoField" value="066-EOV-335" /><input type="hidden" name="lpurl" class="mktoField" value="https://pages.ubuntu.com/desktop_contact-us.html?cr={creative}&amp;kw={keyword}" />
              <input type="hidden" name="cr" class="mktoField" value="" />
              <input type="hidden" name="kw" class="mktoField" value="" />
              <input type="hidden" name="q" class="mktoField" value="" />
              <input type="hidden" name="returnURL" value="http://www.ubuntu.com/desktop/thank-you" />
              <input type="hidden" name="retURL" value="http://www.ubuntu.com/desktop/thank-you" />
          </fieldset>
      </form>
      
      <script>
      $("#mktoForm_1253").validate({
          errorElement: "span",
          errorClass: "mktFormMsg mktError"
      });
      </script>
    </div>
  
    <div class="four-col box last-col" />
    		<h3>Need help with Ubuntu?</h3>
    		<p>If you are just looking for some free support for yourself, you can try:</p>
    		<ul class="list">
            <li><a href="http://askubuntu.com/">Ask Ubuntu</a></li>
            <li><a href="http://ubuntuforums.org/">The Ubuntu forum</a></li>
            <li><a href="https://help.ubuntu.com/">Help docs</a></li>
    		</ul>
    </div>
    <div class="four-col box last-col">
  		  <h3>Looking for a little professional support?</h3>
        <p>If you are a small organisation, you can purchase packs of Ubuntu Advantage in our shop.</p>
        <p><a href="http://shop.canonical.com/index.php?cPath=41">Visit the shop&nbsp;&rsaquo;</a></p>
  	</div>
=======
	<div class="eight-col">
		<h1>Contact us</h1>
		<h2>Considering Ubuntu for your organisation?</h2>
		<p>Are you interested in cost-effective systems management and professional support?</p>
		<p><a href="/management">Find out more about Landscape and Ubuntu Advantage&nbsp;&rsaquo;</a></p>


<!-- MARKETO FORM -->

<script  src="//assets.ubuntu.com/v1/d55f58bb-jquery.validate.js"></script>

<form action="https://pages.ubuntu.com/index.php/leadCapture/save" method="post" id="mktoForm_1253">
<fieldset>
    <ul class="no-bullets">

        <li  class="mktFormReq mktField">
<label for="FirstName" class="mktoLabel " >First name: <span>*</span></label>
<input required  id="FirstName" name="FirstName" maxlength="255" type="text" class="mktoField   mktoRequired" >
        </li>

        <li  class="mktFormReq mktField">
<label for="LastName" class="mktoLabel " >Last name: <span>*</span></label>
<input required  id="LastName" name="LastName" maxlength="255" type="text" class="mktoField   mktoRequired" >
        </li>

        <li  class="mktFormReq mktField">
<label for="Email" class="mktoLabel " >Work email: <span>*</span></label>
<input required  id="Email" name="Email" maxlength="255" type="email" class="mktoField mktoEmailField  mktoRequired" >
        </li>

        <li  class="mktFormReq mktField">
<label for="Phone" class="mktoLabel " >Phone number: <span>*</span></label>
<input required  id="Phone" name="Phone" maxlength="255" title="" type="tel" class="mktoField mktoTelField  mktoRequired" >
        </li>

        <li  class="mktFormReq mktField">
<label for="Comments_from_lead__c" class="mktoLabel " >What would you like to talk to us about? <span>*</span></label>
<textarea required  id="Comments_from_lead__c" name="Comments_from_lead__c" rows="5" class="mktoField  mktoRequired" maxlength="2000" ></textarea>
        </li>

    <li  class="mktField">
        <input class="mktoField" value="yes" id="NewsletterOpt-In" name="NewsletterOpt-In" type="checkbox">
        <label  class="mktoLabel mktoHasWidth" for="NewsletterOpt-In">I would like to receive occasional news from Canonical by email.</label>
    </li>
    <li>All information provided will be handled in accordance with the Canonical <a href="http://www.ubuntu.com/legal" target="_blank">privacy policy</a>.</li>

        <li  class="mktField">
<button type="submit" class="mktoButton">Submit</button></span><input type="hidden" name="formid" class="mktoField " value="1253"><input type="hidden" name="lpId" class="mktoField " value="1409"><input type="hidden" name="subId" class="mktoField " value="30"><input type="hidden" name="munchkinId" class="mktoField " value="066-EOV-335"><input type="hidden" name="lpurl" class="mktoField " value="https://pages.ubuntu.com/desktop_contact-us.html?cr={creative}&amp;kw={keyword}"><input type="hidden" name="cr" class="mktoField " value=""><input type="hidden" name="kw" class="mktoField " value=""><input type="hidden" name="q" class="mktoField " value=""><input type="hidden" name="returnURL" value="http://www.ubuntu.com/desktop/thank-you" /><input type="hidden" name="retURL" value="http://www.ubuntu.com/desktop/thank-you" />
        </li>

    </ul>
</fieldset>


</form>
<script>
$("#mktoForm_1253").validate({
    errorElement: "span",
    errorClass: "mktFormMsg mktError"
});
</script>
<script  src="//assets.ubuntu.com/v1/f97fa297-stateCountry.js"></script>

<!-- /MARKETO FORM -->





	</div>
	<div class="four-col box last-col">
		<h3>Need help with Ubuntu?</h3>
		<p>If you are just looking for some free support for yourself, you can try:</p>
		<ul class="list">
			<li><a href="http://askubuntu.com/">Ask Ubuntu&nbsp;&rsaquo;</a></li>
			<li><a href="http://ubuntuforums.org/">The Ubuntu forum&nbsp;&rsaquo;</a></li>
			<li><a href="https://help.ubuntu.com/">Help docs&nbsp;&rsaquo;</a></li>
		</ul>
	</div>
	<div class="four-col box last-col">
		<h3>Looking for a little professional support?</h3>
		<p>If you are a small organisation, you can purchase packs of Ubuntu Advantage in our shop.</p>
		<p><a href="http://shop.canonical.com/index.php?cPath=41">Visit the shop&nbsp;&rsaquo;</a></p>
	</div>
>>>>>>> 7bfd4d8c
</div>
{% include "shared/_munchkin.html" %}
{% endblock content %}<|MERGE_RESOLUTION|>--- conflicted
+++ resolved
@@ -10,16 +10,14 @@
 
 {% block content %}
 <div class="row row-hero no-border">
-<<<<<<< HEAD
   	<div class="eight-col">
   		<h1>Contact us</h1>
   		<h2>Considering Ubuntu for your organisation?</h2>
   		<p>Are you interested in cost-effective systems management and professional support?</p>
   		<p><a href="/management">Find out more about Landscape and Ubuntu Advantage&nbsp;&rsaquo;</a></p>
   
-      <script src="//assets.ubuntu.com/v1/37b1db88-jquery.min.js"></script>
-      <script  src="//assets.ubuntu.com/v1/e1085fb6-jquery.validate.min.js"></script>
-      
+      <script  src="//assets.ubuntu.com/v1/d55f58bb-jquery.validate.js"></script>
+
       <form action="https://pages.ubuntu.com/index.php/leadCapture/save" method="post" id="mktoForm_1253"> 
           <fieldset>
               <ul class="no-bullets">          
@@ -89,92 +87,5 @@
         <p>If you are a small organisation, you can purchase packs of Ubuntu Advantage in our shop.</p>
         <p><a href="http://shop.canonical.com/index.php?cPath=41">Visit the shop&nbsp;&rsaquo;</a></p>
   	</div>
-=======
-	<div class="eight-col">
-		<h1>Contact us</h1>
-		<h2>Considering Ubuntu for your organisation?</h2>
-		<p>Are you interested in cost-effective systems management and professional support?</p>
-		<p><a href="/management">Find out more about Landscape and Ubuntu Advantage&nbsp;&rsaquo;</a></p>
-
-
-<!-- MARKETO FORM -->
-
-<script  src="//assets.ubuntu.com/v1/d55f58bb-jquery.validate.js"></script>
-
-<form action="https://pages.ubuntu.com/index.php/leadCapture/save" method="post" id="mktoForm_1253">
-<fieldset>
-    <ul class="no-bullets">
-
-        <li  class="mktFormReq mktField">
-<label for="FirstName" class="mktoLabel " >First name: <span>*</span></label>
-<input required  id="FirstName" name="FirstName" maxlength="255" type="text" class="mktoField   mktoRequired" >
-        </li>
-
-        <li  class="mktFormReq mktField">
-<label for="LastName" class="mktoLabel " >Last name: <span>*</span></label>
-<input required  id="LastName" name="LastName" maxlength="255" type="text" class="mktoField   mktoRequired" >
-        </li>
-
-        <li  class="mktFormReq mktField">
-<label for="Email" class="mktoLabel " >Work email: <span>*</span></label>
-<input required  id="Email" name="Email" maxlength="255" type="email" class="mktoField mktoEmailField  mktoRequired" >
-        </li>
-
-        <li  class="mktFormReq mktField">
-<label for="Phone" class="mktoLabel " >Phone number: <span>*</span></label>
-<input required  id="Phone" name="Phone" maxlength="255" title="" type="tel" class="mktoField mktoTelField  mktoRequired" >
-        </li>
-
-        <li  class="mktFormReq mktField">
-<label for="Comments_from_lead__c" class="mktoLabel " >What would you like to talk to us about? <span>*</span></label>
-<textarea required  id="Comments_from_lead__c" name="Comments_from_lead__c" rows="5" class="mktoField  mktoRequired" maxlength="2000" ></textarea>
-        </li>
-
-    <li  class="mktField">
-        <input class="mktoField" value="yes" id="NewsletterOpt-In" name="NewsletterOpt-In" type="checkbox">
-        <label  class="mktoLabel mktoHasWidth" for="NewsletterOpt-In">I would like to receive occasional news from Canonical by email.</label>
-    </li>
-    <li>All information provided will be handled in accordance with the Canonical <a href="http://www.ubuntu.com/legal" target="_blank">privacy policy</a>.</li>
-
-        <li  class="mktField">
-<button type="submit" class="mktoButton">Submit</button></span><input type="hidden" name="formid" class="mktoField " value="1253"><input type="hidden" name="lpId" class="mktoField " value="1409"><input type="hidden" name="subId" class="mktoField " value="30"><input type="hidden" name="munchkinId" class="mktoField " value="066-EOV-335"><input type="hidden" name="lpurl" class="mktoField " value="https://pages.ubuntu.com/desktop_contact-us.html?cr={creative}&amp;kw={keyword}"><input type="hidden" name="cr" class="mktoField " value=""><input type="hidden" name="kw" class="mktoField " value=""><input type="hidden" name="q" class="mktoField " value=""><input type="hidden" name="returnURL" value="http://www.ubuntu.com/desktop/thank-you" /><input type="hidden" name="retURL" value="http://www.ubuntu.com/desktop/thank-you" />
-        </li>
-
-    </ul>
-</fieldset>
-
-
-</form>
-<script>
-$("#mktoForm_1253").validate({
-    errorElement: "span",
-    errorClass: "mktFormMsg mktError"
-});
-</script>
-<script  src="//assets.ubuntu.com/v1/f97fa297-stateCountry.js"></script>
-
-<!-- /MARKETO FORM -->
-
-
-
-
-
-	</div>
-	<div class="four-col box last-col">
-		<h3>Need help with Ubuntu?</h3>
-		<p>If you are just looking for some free support for yourself, you can try:</p>
-		<ul class="list">
-			<li><a href="http://askubuntu.com/">Ask Ubuntu&nbsp;&rsaquo;</a></li>
-			<li><a href="http://ubuntuforums.org/">The Ubuntu forum&nbsp;&rsaquo;</a></li>
-			<li><a href="https://help.ubuntu.com/">Help docs&nbsp;&rsaquo;</a></li>
-		</ul>
-	</div>
-	<div class="four-col box last-col">
-		<h3>Looking for a little professional support?</h3>
-		<p>If you are a small organisation, you can purchase packs of Ubuntu Advantage in our shop.</p>
-		<p><a href="http://shop.canonical.com/index.php?cPath=41">Visit the shop&nbsp;&rsaquo;</a></p>
-	</div>
->>>>>>> 7bfd4d8c
 </div>
-{% include "shared/_munchkin.html" %}
 {% endblock content %}