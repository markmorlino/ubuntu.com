--- conflicted
+++ resolved
@@ -42,181 +42,6 @@
 
 <!-- BootStack calculator -->
 <div class="row" id="calculator-form">
-<<<<<<< HEAD
-    <div class="strip-inner-wrapper">
-        <div class="eight-col append-four">
-            <h2>BootStack calculator</h2>
-            <p>Our calculator can help you identify your potential return on investment by comparing the  costs of a BootStack managed cloud against the staff costs of a self-built and managed cloud.</p>
-        </div>
-        <div class="js__required">
-            <div class="four-col grey-box box">
-                <h3 class="sub-heading">View by</h3>
-                <ul class="checkbox-vms-servers__list">
-                    <li class="checkbox-vms-servers__list-item">
-                        <label for="radio-servers">Servers</label>
-                        <input type="radio" id="radio-servers" name="vms-or-servers" value="servers" checked />
-                    </li>
-                    <li class="checkbox-vms-servers__list-item">
-                        <label for="radio-vms">VMs</label>
-                        <input type="radio" id="radio-vm//s" name="vms-or-servers" value="vms" />
-                    </li>
-                </ul>
-            </div>
-            <div class="four-col grey-box box" id="vms-input">
-                <h3 class="sub-heading">Number of VMs</h3>
-                <div class="sliders-container">
-                  <div class="slider-area" id="how-many-vms">
-                      <fieldset class="slider-value">
-                          <label for="amount-vms" class="off-left">VMs</label>
-                          <input type="number" min="0" max="5000" id="amount-vms" name="amount_1" value="10" class="amount-input" />
-                      </fieldset>
-    
-                      <div class="slider-container"></div>
-    
-                      <!--  Hidden fields -->
-                      <input type="hidden" name="item_name_1" value="VMs" />
-                  </div>
-                </div>
-            </div>
-            <div class="four-col grey-box box is-hidden" id="servers-input">
-                <h3 class="sub-heading">Number of servers</h3>
-                <div class="sliders-container">
-                  <div class="slider-area" id="how-many-servers">
-                      <fieldset class="slider-value">
-                          <label for="amount-servers" class="off-left">Servers</label>
-                          <input type="number" min="0" max="5000" id="amount-servers" name="amount_2" value="10" class="amount-input" />
-                      </fieldset>
-    
-                      <div class="slider-container"></div>
-    
-                      <!--  Hidden fields -->
-                      <input type="hidden" name="item_name_2" value="Servers">
-                  </div>
-                </div>
-            </div>
-            <div class="four-col grey-box box last-col">
-                <h3 class="sub-heading">Billing period</h3>
-                <ul class="grouped-tabbed">
-                    <li class="grouped-tabbed__item">
-                        <a href="#" class="grouped-tabbed__button" data-billing="hour">Hour</a>
-                    </li>
-                    <li class="grouped-tabbed__item">
-                        <a href="#" class="grouped-tabbed__button is-active" data-billing="month">Month</a>
-                    </li>
-                    <li class="grouped-tabbed__item">
-                        <a href="#" class="grouped-tabbed__button" data-billing="year">Year</a>
-                    </li>
-                </ul>
-            </div>
-    
-            <div class="equal-height">
-                <div class="equal-height__item six-col box result" id="bootstack-section">
-                    <header class="result__header">
-                        <div class="result__header-banner">
-                          <h4 class="result__header-sub-heading">BootStack managed cloud</h4>
-                        </div>
-                        <h3 class="result__header-amount"><span class="calculated-amount">&mdash;</span> per <span class="selected-duration">month</span></h3>
-                        <p class="note">BootStack cost including Ubuntu Advantage support</p>
-                    </header>
-                    <div class="result__content">
-                        <p class="intro">Canonical builds, manages and operates your cloud 24x7.</p>
-                        <ul class="no-margin-bottom">
-                            <li>Built with Canonical OpenStack, the world&rsquo;s leading open cloud platform</li>
-                            <li>Your choice of hardware, certified by Canonical for Ubuntu and OpenStack</li>
-                            <li>A suite of management tools and the training you need to take control</li>
-                        </ul>
-                    </div>
-                    <footer class="result__footer">
-                        <h3 class="result__footer-title">Price includes Ubuntu Advantage</h3>
-                        <p>Commercial support for your cloud from the experts at&nbsp;Canonical.</p>
-                    </footer>
-                </div>
-    
-                <div class="equal-height__item six-col last-col box result" id="diy-section">
-                    <header class="result__header">
-                        <div class="result__header-banner">
-                            <h4 class="result__header-sub-heading">Self-built and managed cloud</h4>
-                        </div>
-                        <h3 class="result__header-amount"><span class="calculated-amount">&mdash;</span> per <span class="selected-duration">month</span></h3>
-                        <p class="note">Staff cost <span class="result__header-calculation--staff">$0</span> plus Ubuntu Advantage support cost <span class="result__header-calculation--ua">$0</span></p>
-                    </header>
-                    <div class="result__content">
-                        <p class="intro">Your in-house staff costs to operate your cloud 24x7: <span class="result__header-calculation--staff">$0</span> per <span class="selected-duration">month</span></p>
-                        <ul class="no-bullets">
-                            <li>
-                                <input type="number" min="0" max="50" id="amount-staff" name="amount_3" value="6" class="input-staff" />
-                                <label for="amount-staff">Staff required</label>
-                            </li>
-                            <li>
-                                <input type="number" min="0" max="250" id="amount-salary" name="amount_4" value="100" class="input-salary" />
-                                <span class="input-helper">$k</span>
-                                <label for="amount-salary">Average annual salary</label>
-                            </li>
-                        </ul>
-                        <p class="note">• Average salary data obtained from Indeed.com for&nbsp;the&nbsp;USA</p>
-                    </div>
-                    <footer class="result__footer">
-                        <h3 class="result__footer-title">Ubuntu Advantage support:<br/> <span class="result__header-calculation--ua">$0</span> per <span class="selected-duration">month</span> for <span class="selected-amount"></span> <span class="selected-type"></span></h3>
-                        <p>Supplement your team with commercial support for your cloud from the experts at&nbsp;Canonical.</p>
-                    </footer>
-                </div>
-            </div>
-        </div>
-    
-        <noscript>
-          <div class="twelve-col box">
-              <h2>JavaScript required</h2>
-              <p class="eight-col">The bootstack calculator requires JavsScript to produce an output. Please turn on JavaScript or sign up below to be kept in the loop.</p>
-          </div>
-        </noscript>
-    
-        <div class="twelve-col submit-email box">
-            <h3>Start saving with BootStack today</h3>
-            <p>Get in touch with our experts to learn more.</p>
-    
-            <!-- MARKETO FORM -->
-    
-            <form action="https://pages.ubuntu.com/index.php/leadCapture/save" method="post" id="mktoForm_1273" class="submit-email__form">
-                <fieldset class="submit-email__fieldset">
-                    <ul class="no-bullets">
-                        <li class="mktFormReq mktField submit-email__input five-col">
-                            <input required  id="Email" name="Email" maxlength="255" type="email" placeholder="Enter your email address" class="mktoField mktoEmailField  mktoRequired mktoInvalid" />
-                        </li>
-                        <li class="mktField submit-email__button two-col">
-                            <button type="submit" class="mktoButton">Submit</button>
-                            <!--  Hidden fields -->
-                            <input type="hidden" name="formid" class="mktoField " value="1273" />
-                            <input type="hidden" name="lpId" class="mktoField " value="2209" />
-                            <input type="hidden" name="subId" class="mktoField " value="30" />
-                            <input type="hidden" name="munchkinId" class="mktoField " value="066-EOV-335" />
-                            <input type="hidden" name="lpurl" class="mktoField " value="https://pages.ubuntu.com/Form---BootStack_Landing-page---calculator.html?cr={creative}&amp;kw={keyword}" />
-                            <input type="hidden" name="cr" class="mktoField " value="" />
-                            <input type="hidden" name="kw" class="mktoField " value="" />
-                            <input type="hidden" name="q" class="mktoField " value="" />
-                        </li>
-                    </ul>
-                </fieldset>
-                <!--  Hidden fields -->
-                <input type="hidden" name="returnURL" value="http://www.ubuntu.com/cloud/openstack/managed-cloud/thank-you" />
-                <input type="hidden" name="retURL" value="http://www.ubuntu.com/cloud/openstack/managed-cloud/thank-you" />
-            </form>
-            <script src="{{ ASSET_SERVER_URL }}5d7e5bbf-jquery-2.2.0.min.js"></script>
-            <script src="{{ ASSET_SERVER_URL }}d55f58bb-jquery.validate.js"></script>
-            <script>
-            $("#mktoForm_1273").validate({
-                errorElement: "span",
-                errorClass: "mktFormMsg mktError",
-                onkeyup: false,
-                onclick: false,
-                onblur: false
-            });
-            </script>
-            <!-- /MARKETO FORM -->
-        </div>
-        <div class="eight-col">
-            <h4>Legal disclaimer</h4>
-            <p class="smaller">The Bootstack calculator provides estimates only. Pricing and savings are not guaranteed. Not all configurations that are compatible with Bootstack.</p>
-=======
     <div class="eight-col append-four">
         <h2>BootStack calculator</h2>
         <p>Our calculator can help you identify your potential return on investment by comparing the  costs of a BootStack managed cloud against the staff costs of a self-built and managed cloud.</p>
@@ -328,7 +153,6 @@
                   <p>Supplement your team with commercial support for your cloud from the experts at&nbsp;Canonical.</p>
                 </footer>
             </div>
->>>>>>> c72d53c0
         </div>
     </div>
 </div>
