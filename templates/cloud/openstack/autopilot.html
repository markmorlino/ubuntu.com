--- conflicted
+++ resolved
@@ -529,11 +529,7 @@
     </div>
 
     <div class="three-col last-col box align-center">
-<<<<<<< HEAD
-        <h3 title="USD">&dollar;1,000</h3>
-=======
         <h3 title="USD">$750</h3>
->>>>>>> 0cf64ebd
         <p class="intro">Annual cost per server</p>
     </div>
 </section>
@@ -586,6 +582,7 @@
 </section>
 
 {% include "cloud/shared/_contextual_footer.html" with feature_1="want-a-fully-managed-private-cloud" %}
+
 
 {% endblock content %}
 
@@ -607,6 +604,7 @@
   });
 </script>
 
+  {{ marketo }}
   <!-- dependencies -->
   <script src="{{ ASSET_SERVER_URL }}ec520d10-XMLHttpRequest.min.js"></script>
   <script src="{{ ASSET_SERVER_URL }}4176b39e-serialize.js"></script>
