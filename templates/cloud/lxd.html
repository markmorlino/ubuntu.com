{% extends "cloud/base_cloud.html" %}

{% block title %}The LXD pure-container hypervisor | Cloud{% endblock %}

{% block meta_description %}LXD is a hypervisor based on Linux containers that provides blindingly fast, very efficient, very low-footprint virtual machines of any Linux on Ubuntu.{% endblock %}
{% block meta_keywords %}containers, linux containers, hypervisor, lxc, lxd{% endblock %}

{% block second_level_nav_items %}
<div class="strip-inner-wrapper">
    {% include "templates/_nav_breadcrumb.html" with section_title="Cloud" page_title="lxd" %}
</div>
{% endblock second_level_nav_items %}

{% block content %}
<<<<<<< HEAD
<section class="row row-hero">
    <div class="strip-inner-wrapper">
        <div class="seven-col">
            <h1>LXD</h1>
            <h2>The Linux container hypervisor</h2>
            <p class="intro">Fast, dense and secure container management for Ubuntu</p>
        </div><!-- /.seven-col -->
        <div class="text-center five-col last-col">
            <img src="{{ ASSET_SERVER_URL }}f581fd89-lxd_takeover.png" width="260" alt="LXD" />
        </div>
    </div>
</section>

<section class="row row-grey">
    <div class="strip-inner-wrapper">
        <div class="eight-col">
            <h2>What is LXD (&ldquo;lex&dash;dee&rdquo;)?</h2>
            <p>Imagine you could launch a new machine in under a second, and that you could launch literally hundreds of them on a single server. Now, imagine hardware&dash;guaranteed security to ensure that those machines can&rsquo;t spy on one another. Imagine you can connect them separately and securely to networks. And imagine that you can run that on a single node or a million, live migrate machines between those nodes, and talk to all of it through a clean, extensible REST API. </p>
            <p>By combining the speed and density of containers with the security of traditional virtual machines, Canonical&rsquo;s LXD is the next&dash;generation of container hypervisor for Linux.</p>
        </div><!-- /.eight-col -->
    </div>
</section>

<section class="row row-building-on-lxc equal-height">
    <div class="strip-inner-wrapper">
        <div class="equal-height__item eight-col">
            <h2>Building on LXC (&ldquo;lex&dash;cee&rdquo;)?</h2>
            <p>Ubuntu is the most popular platform for container engineering, including Docker and LXC. We&rsquo;re passionate about enabling that innovation to go further and faster.</p>
            <p>Developers love LXC because it gives them an near instant, full system container where they can run a wide range of Linux operating environments.</p>
            <p>They can run LXD on all the machines on which they want to create and tear down these environments, using LXC to drive the process from anywhere on the network.</p>
        </div><!-- /.eight-col -->
        <div class="four-col last-col equal-height__item equal-height__align-vertically">
            <img src="{{ ASSET_SERVER_URL }}00438906-pictogram-virtualisation.svg" width="289" alt="" />
        </div>
    </div>
</section>

<section class="row">
    <div class="strip-inner-wrapper">
        <h2>Is LXD a real Linux hypervisor?</h2>
        <div class="eight-col">
            <p>We&rsquo;re working with silicon companies to ensure hardware&dash;assisted security and isolation for these containers, just like virtual machines today. We&rsquo;ll ensure that the kernel security cross&dash;section for individual containers can be tightened up for each specific workload. We&rsquo;ll make sure you can live&dash;migrate these containers from machine to machine. And we&rsquo;re adding the ability to bind storage and network interfaces to the containers, just like virtual machines.</p>
            <p>All of this work is aimed at giving you the full experience of virtual machines and the full security of a hypervisor, but much, much faster. Without all that virtualisation overhead, you get the full underlying performance of your host environment. On bare metal, these containers are just as fast as the native OS. In the cloud, you&rsquo;re getting subdivided machines without sub&dash;par performance.</p>
=======
<section class="row row-hero equal-height">
    <div class="seven-col equal-height__item">
        <h1>The LXD container hypervisor</h1>
        <h2>10x the density of ESX, 25% faster, with zero latency</h2>
        <p>Move your Linux VMs straight to containers, easily and without modifying the apps or your operations. Canonical&rsquo;s LXD is a pure-container hypervisor that runs unmodified Linux operating systems and applications with VM-style operations at incredible speed and density.</p>
    </div>
    <div class="text-center equal-height__item equal-height__align-vertically five-col last-col">
        <img src="{{ ASSET_SERVER_URL }}f581fd89-lxd_takeover.png" width="260" alt="LXD" />
    </div>
</section>

<section class="row">
    <h2 class="muted-heading">Supported guest operating systems</h2>
        <ul class="inline-logos inline-logos--large no-margin">
          <li class="inline-logos__item">
            <img class="inline-logos__image" src="{{ ASSET_SERVER_URL }}97e0563e-redhat.svg" alt="Redhat logo" />
          </li>
          <li class="inline-logos__item">
            <img class="inline-logos__image" src="{{ ASSET_SERVER_URL }}31bd1765-centos.svg" alt="Walmart logo" />
          </li>
          <li class="inline-logos__item">
            <img class="inline-logos__image" src="{{ ASSET_SERVER_URL }}9f61b97f-logo-ubuntu.svg" alt="Ubuntu logo" />
          </li>
          <li class="inline-logos__item">
            <img class="inline-logos__image" src="{{ ASSET_SERVER_URL }}2eafb62e-openlogo.svg" alt="Debian logo" width="150" />
          </li>
          <li class="inline-logos__item">
            <img class="inline-logos__image" src="{{ ASSET_SERVER_URL }}08646a72-logo-oracle.svg" alt="Oracle-Linux logo" />
          </li>
        </ul>
</section>

<section class="row">
    <div class="eight-col">
        <h2>Your first step to containers is the easiest</h2>  
        <p>LXD containers are just like traditional physical and virtual machines - install applications the same way, secure them the same way, operate them with the same tools, but gain the raw performance and density of containers.</p>
        <p>Launch new Linux machines in a second and run hundreds of them on a single server. Connect them separately and securely to networks. Live-migrate these machines between hosts just like a VM. And drive all of this through a clean REST API. That&rsquo;s LXD &mdash; and it&rsquo;s revolutionising high-performance computing and high-density infrastructure operations.</p>  
    </div>    
</section>

<section class="row equal-height">
    <div class="four-col equal-height__item equal-height__align-vertically not-for-small">
        <img src="{{ ASSET_SERVER_URL }}00438906-pictogram-virtualisation.svg" width="220" alt="" />
    </div>
    <div class="eight-col last-col equal-height__item">
        <h2>Like a virtual machine, only faster</h2>  
        <p>The speed and density of containers, the familiarity of virtual machines &mdash; Canonical&rsquo;s LXD is the next‐generation hypervisor for Linux at scale. LXD is designed to &ldquo;lift and shift&rdquo; Linux VMs to containers without modifying the app or operations. Nearly all applications can be installed in LXD containers, gaining performance and density. There is no need to touch the application to make it run in an LXD container because LXD&rsquo;s machine containers operate just like virtual machines.</p>  
    </div>    
</section>

<section class="row">
    <h2 class="muted-heading">LXD is in use at</h2>
        <ul class="inline-logos no-margin dynamic-logos">
          <li class="inline-logos__item">
            <img class="inline-logos__image" src="{{ ASSET_SERVER_URL }}b3315d88-walmart.svg" alt="Walmart logo" />
          </li>
          <li class="inline-logos__item">
            <img class="inline-logos__image" src="{{ ASSET_SERVER_URL }}6819c967-logo-ebay-01.svg" alt="Ebay logo" width="100" />
          </li>
          <li class="inline-logos__item">
            <img class="inline-logos__image" src="{{ ASSET_SERVER_URL }}d2a87c83-PayPal.png" alt="PayPal logo" width="120" />
          </li>
          <li class="inline-logos__item">
            <img class="inline-logos__image" src="{{ ASSET_SERVER_URL }}c2c171b0-Box_%28Company_logo%29.png" alt="Box logo" width="80" />
          </li>
        </ul>
</section>

<section class="row">
    <div class="seven-col">
        <h2>Getting started with LXD</h2>
        <p>On Ubuntu 16.04 LTS, activate LXD with:</p>
        <pre class="command-line"><code>$ sudo lxd init</code></pre>
        <p>You can generally hit Enter to accept the default answers to the questions, and once you&rsquo;re setup you can start to launch machines. To create your first container:</p>
        <pre class="command-line"><code>$ lxc launch ubuntu: first-machine</code></pre>
    </div>
    <div class="ten-col no-margin-bottom">
        <p>You can see that machine:</p>
        <pre class="command-line"><code>$ lxc list
+-----------------+---------+------------------------+------+------------+-----------+
|      NAME       |  STATE  |          IPV4          | IPV6 |    TYPE    | SNAPSHOTS |
+-----------------+---------+------------------------+------+------------+-----------+
| first-machine   | RUNNING |  xx.xx.xx.xx           |      | PERSISTENT | 0         |
+-----------------+---------+------------------------+------+------------+-----------+</code></pre>
    </div>
    <div class="seven-col">
        <p>And you can jump into that container with:</p>
        <pre class="command-line"><code>$ lxc exec first-machine bash
root@first-machine:~#</code></pre>
        <p>Type &lsquo;exit&rsquo; to quit the container and return to your host. Launch more containers and see how quickly subsequent machines can be created.</p>
        <p><a class="external" href="https://linuxcontainers.org/lxd/getting-started-cli/ ">Read more on linuxcontainers.org</a></p>
    </div>
</section>

<section class="row">
    <h2>Is LXD a real Linux hypervisor?</h2>
    <div class="eight-col">
        <p>You can live‐migrate LXD containers from machine to machine. We&rsquo;re working with silicon companies to ensure hardware‐assisted security and isolation for these containers, just like virtual machines. The security cross‐section for individual containers can be tightened up for each specific workload. And you can bind storage and network interfaces to the containers, just like virtual machines.</p>
        <p>All of this work is aimed at giving you the full experience of virtual machines and the full security of a hypervisor, but much, much faster. Without all that virtualisation overhead, you get the full underlying performance of your host environment. On bare metal, these containers are just as fast as the native OS. In the cloud, you&rsquo;re getting subdivided machines without sub‐par performance.</p>
    </div>
</section>

<section class="row row-grey">
    <div class="eight-col">
        <h2>Why use LXD?</h2>
        <p>LXD gives you a full &lsquo;machine&rsquo; operating system functionality in your containers, not just a single process. It offers the maximum density of guests per host of any container solution and has been implemented in Go, for performance and concurrency. You also get:</p>
    </div>
    <div class="twelve-col combined-list no-margin-bottom">
        <div class="six-col">
            <ul class="list-ticks--canonical">
                <li>Easy management and sharing of hardware resources</li>
                <li>Easy monitoring of customer processes directly from the host level</li>
                <li>RESTful API and simple CLI</li>
                <li class="last-item">Supports ARM, POWER, X86 and Z</li>
            </ul>
        </div>
        <div class="six-col last-col">
            <ul class="list-ticks--canonical">
                <li>Rapid provisioning, instant guest boot</li>
                <li>Secure by default, with AppArmor, user namespaces, SECCOMP</li>
                <li>Remote image services</li>
                <li>Extensible storage and networking</li>
            </ul>
>>>>>>> 83ccc040
        </div>
    </div>
</section>

<<<<<<< HEAD
<section class="row">
    <div class="strip-inner-wrapper">
        <div class="four-col align-center">
            <img src="{{ ASSET_SERVER_URL }}b3c24977-docker-small_v-trans.png" alt="" />
        </div>
        <div class="eight-col last-col">
            <h2>And Docker?</h2>
            <p>Docker is an amazing application delivery mechanism, which may change the world of devops forever.</p>
            <p>There are seven times more Docker containers running on Ubuntu than any other OS. For the most efficient way to deliver your binaries to a platform for execution, Docker is the dance for us.</p>
            <p>LXD and Docker share some underlying kernel capabilities, we aim to bring much of the awesome security and isolation of LXD to Docker as well.</p>
            <p>With Ubuntu {{ lts_release_full }}, you can run your Docker containers inside LXD containers.</p>
        </div>
    </div>
</section>

<section class="row row-grey">
    <div class="strip-inner-wrapper">
        <div class="eight-col">
            <h2>Why use LXD?</h2>
        </div>
        <div class="six-col">
            <ul class="list-ticks--canonical">
                <li>Full operating system functionality within containers, not just single processes</li>
                <li>Maximum density of guests per host, providing a cost benefit when running in a public cloud</li>
                <li>Allows easy management and sharing of hardware resources, and easy monitoring of customer processes directly from the host level </li>
                <li>REST API, and simple, single command line with proper help and documentation </li>
                <li>Support for architectures under&dash;served by full virtualisation</li>
            </ul>
        </div>
        <div class="six-col last-col">
            <ul class="list-ticks--canonical">
                <li>Rapid provisioning, instant guest boot</li>
                <li>Tightly integrated with remote image services</li>
                <li>vSecure by default, with AppArmor, user namespaces, SECCOMP</li>
                <li>Implemented in Go, offering improved performance, concurrency, typing, and networking</li>
                <li>Intelligent, extensible storage and networking</li>
            </ul>
        </div>
    </div>
</section>

<section class="row row-openstack-integration equal-height">
    <div class="strip-inner-wrapper">
        <div class="seven-col append-one equal-height__item">
            <h2>Integration with OpenStack</h2>
            <p>The combination of LXD and OpenStack makes for a very happy system administrator in a Linux&dash;oriented private cloud. All the agility of OpenStack, all the performance of your metal with no virt overhead.</p>
            <p>As a validation point, we&rsquo;ve included the nova&dash;lxd driver in Ubuntu {{latest_release}}, and are committed to steering this into upstream OpenStack. </p>
            <p>This new driver allows OpenStack instances to be scheduled as Linux Containers. Images are booted from OpenStack&rsquo;s image service, Glance, and instances communicate over Neutron&rsquo;s networking functionality just like KVM based VMs do.</p>
        </div>
        <div class="four-col last-col equal-height__item equal-height__align-vertically">
            <img src="{{ ASSET_SERVER_URL }}ce5e0ec1-nova-compute.svg" alt="" />
        </div>
    </div>
</section>

<section class="row no-border">
    <div class="strip-inner-wrapper">
        <div class="seven-col">
            <h2>Getting started with LXD</h2>
            <p>The simplest way to try LXD is by using it with its command line tool. This can easily be done on your laptop or desktop machine.</p>
            <p>On a system running {{ lts_release_full }} you can install LXD with:</p>
            <pre>sudo apt update
    sudo apt install lxd
    sudo lxd init</pre>
            <p>For other Ubuntu releases, like Ubuntu {{ lts_release_full }} and Ubuntu Core, detailed instructions are available on <a href="https://linuxcontainers.org/lxd/getting-started-cli/" class="external">linuxcontainers.org</a></p>
            <p><a href="/download/server">Download Ubuntu Server&nbsp;&rsaquo;</a></p>
        </div>
      	<div class="four-col last-col push-one">
            <a href="https://insights.ubuntu.com/2015/04/28/getting-started-with-lxd-the-container-lightervisor/" class="box box-highlight resource--link resource-e-book" >
                <h2>Getting started with LXD&nbsp;&rsaquo;</h2>
                <p>Learn more about installing LXD and using the command line tool.</p>
                <p class="content-cat content-cat-e-book">Factsheet</p>
            </a>
        </div><!-- /.four-col -->
=======
<section class="row equal-height">
    <div class="four-col equal-height__item equal-height__align-vertically not-for-small">
        <img src="{{ ASSET_SERVER_URL }}ce5e0ec1-nova-compute.svg" alt="" />
    </div>
    <div class="eight-col last-col equal-height__item">
        <h2>Ultra-fast OpenStack with LXD</h2>
        <p>The combination of LXD and OpenStack makes for a very happy system administrator in a Linux‐oriented private cloud. All the agility of OpenStack, all the performance of your metal with no virt overhead.</p>
        <p>As a validation point, we&rsquo;ve included the nova‐lxd driver in Ubuntu 16.04.1, and are committed to steering this into upstream OpenStack.</p>
        <p>This new driver allows OpenStack instances to be scheduled as Linux containers. Images are booted from OpenStack&rsquo;s image service, Glance, and instances communicate over Neutron&rsquo;s networking functionality just like KVM based VMs do.</p>
    </div>
</section>

<section class="row row-grey no-border">
    <div class="eight-col">
        <h2>How does LXD compare to Docker?</h2>
        <p>Docker and LXD are complementary, use them both, use them together!</p>
        <p>LXD gives you a classic virtual machine experience with all your administrative processes running there, from sshd to syslog, so LXD feels just like a normal machine. All the apps work the same way, operations are identical, and of course you can run your Docker processes inside LXD containers.</p>
        <p>By contrast, Docker strips the container down to the naked application process, giving you fantastic density but requiring you to use a dedicated container coordination system like Kubernetes.</p>
        <p><a class="external" href="https://linuxcontainers.org/lxd/try-it/">Try LXD online now</a></p>
    </div>
    <div class="four-col align-center last-col">
        <img src="{{ ASSET_SERVER_URL }}fe637cb5-docker.svg" alt="" />
>>>>>>> 83ccc040
    </div>
</section>

{% include "shared/contextual_footers/_contextual_footer.html"  with first_item="_cloud_autopilot" second_item="_cloud_lxd" third_item="_cloud_further_reading" %}

{% endblock content %}<|MERGE_RESOLUTION|>--- conflicted
+++ resolved
@@ -6,57 +6,10 @@
 {% block meta_keywords %}containers, linux containers, hypervisor, lxc, lxd{% endblock %}
 
 {% block second_level_nav_items %}
-<div class="strip-inner-wrapper">
     {% include "templates/_nav_breadcrumb.html" with section_title="Cloud" page_title="lxd" %}
-</div>
 {% endblock second_level_nav_items %}
 
 {% block content %}
-<<<<<<< HEAD
-<section class="row row-hero">
-    <div class="strip-inner-wrapper">
-        <div class="seven-col">
-            <h1>LXD</h1>
-            <h2>The Linux container hypervisor</h2>
-            <p class="intro">Fast, dense and secure container management for Ubuntu</p>
-        </div><!-- /.seven-col -->
-        <div class="text-center five-col last-col">
-            <img src="{{ ASSET_SERVER_URL }}f581fd89-lxd_takeover.png" width="260" alt="LXD" />
-        </div>
-    </div>
-</section>
-
-<section class="row row-grey">
-    <div class="strip-inner-wrapper">
-        <div class="eight-col">
-            <h2>What is LXD (&ldquo;lex&dash;dee&rdquo;)?</h2>
-            <p>Imagine you could launch a new machine in under a second, and that you could launch literally hundreds of them on a single server. Now, imagine hardware&dash;guaranteed security to ensure that those machines can&rsquo;t spy on one another. Imagine you can connect them separately and securely to networks. And imagine that you can run that on a single node or a million, live migrate machines between those nodes, and talk to all of it through a clean, extensible REST API. </p>
-            <p>By combining the speed and density of containers with the security of traditional virtual machines, Canonical&rsquo;s LXD is the next&dash;generation of container hypervisor for Linux.</p>
-        </div><!-- /.eight-col -->
-    </div>
-</section>
-
-<section class="row row-building-on-lxc equal-height">
-    <div class="strip-inner-wrapper">
-        <div class="equal-height__item eight-col">
-            <h2>Building on LXC (&ldquo;lex&dash;cee&rdquo;)?</h2>
-            <p>Ubuntu is the most popular platform for container engineering, including Docker and LXC. We&rsquo;re passionate about enabling that innovation to go further and faster.</p>
-            <p>Developers love LXC because it gives them an near instant, full system container where they can run a wide range of Linux operating environments.</p>
-            <p>They can run LXD on all the machines on which they want to create and tear down these environments, using LXC to drive the process from anywhere on the network.</p>
-        </div><!-- /.eight-col -->
-        <div class="four-col last-col equal-height__item equal-height__align-vertically">
-            <img src="{{ ASSET_SERVER_URL }}00438906-pictogram-virtualisation.svg" width="289" alt="" />
-        </div>
-    </div>
-</section>
-
-<section class="row">
-    <div class="strip-inner-wrapper">
-        <h2>Is LXD a real Linux hypervisor?</h2>
-        <div class="eight-col">
-            <p>We&rsquo;re working with silicon companies to ensure hardware&dash;assisted security and isolation for these containers, just like virtual machines today. We&rsquo;ll ensure that the kernel security cross&dash;section for individual containers can be tightened up for each specific workload. We&rsquo;ll make sure you can live&dash;migrate these containers from machine to machine. And we&rsquo;re adding the ability to bind storage and network interfaces to the containers, just like virtual machines.</p>
-            <p>All of this work is aimed at giving you the full experience of virtual machines and the full security of a hypervisor, but much, much faster. Without all that virtualisation overhead, you get the full underlying performance of your host environment. On bare metal, these containers are just as fast as the native OS. In the cloud, you&rsquo;re getting subdivided machines without sub&dash;par performance.</p>
-=======
 <section class="row row-hero equal-height">
     <div class="seven-col equal-height__item">
         <h1>The LXD container hypervisor</h1>
@@ -180,87 +133,10 @@
                 <li>Remote image services</li>
                 <li>Extensible storage and networking</li>
             </ul>
->>>>>>> 83ccc040
         </div>
     </div>
 </section>
 
-<<<<<<< HEAD
-<section class="row">
-    <div class="strip-inner-wrapper">
-        <div class="four-col align-center">
-            <img src="{{ ASSET_SERVER_URL }}b3c24977-docker-small_v-trans.png" alt="" />
-        </div>
-        <div class="eight-col last-col">
-            <h2>And Docker?</h2>
-            <p>Docker is an amazing application delivery mechanism, which may change the world of devops forever.</p>
-            <p>There are seven times more Docker containers running on Ubuntu than any other OS. For the most efficient way to deliver your binaries to a platform for execution, Docker is the dance for us.</p>
-            <p>LXD and Docker share some underlying kernel capabilities, we aim to bring much of the awesome security and isolation of LXD to Docker as well.</p>
-            <p>With Ubuntu {{ lts_release_full }}, you can run your Docker containers inside LXD containers.</p>
-        </div>
-    </div>
-</section>
-
-<section class="row row-grey">
-    <div class="strip-inner-wrapper">
-        <div class="eight-col">
-            <h2>Why use LXD?</h2>
-        </div>
-        <div class="six-col">
-            <ul class="list-ticks--canonical">
-                <li>Full operating system functionality within containers, not just single processes</li>
-                <li>Maximum density of guests per host, providing a cost benefit when running in a public cloud</li>
-                <li>Allows easy management and sharing of hardware resources, and easy monitoring of customer processes directly from the host level </li>
-                <li>REST API, and simple, single command line with proper help and documentation </li>
-                <li>Support for architectures under&dash;served by full virtualisation</li>
-            </ul>
-        </div>
-        <div class="six-col last-col">
-            <ul class="list-ticks--canonical">
-                <li>Rapid provisioning, instant guest boot</li>
-                <li>Tightly integrated with remote image services</li>
-                <li>vSecure by default, with AppArmor, user namespaces, SECCOMP</li>
-                <li>Implemented in Go, offering improved performance, concurrency, typing, and networking</li>
-                <li>Intelligent, extensible storage and networking</li>
-            </ul>
-        </div>
-    </div>
-</section>
-
-<section class="row row-openstack-integration equal-height">
-    <div class="strip-inner-wrapper">
-        <div class="seven-col append-one equal-height__item">
-            <h2>Integration with OpenStack</h2>
-            <p>The combination of LXD and OpenStack makes for a very happy system administrator in a Linux&dash;oriented private cloud. All the agility of OpenStack, all the performance of your metal with no virt overhead.</p>
-            <p>As a validation point, we&rsquo;ve included the nova&dash;lxd driver in Ubuntu {{latest_release}}, and are committed to steering this into upstream OpenStack. </p>
-            <p>This new driver allows OpenStack instances to be scheduled as Linux Containers. Images are booted from OpenStack&rsquo;s image service, Glance, and instances communicate over Neutron&rsquo;s networking functionality just like KVM based VMs do.</p>
-        </div>
-        <div class="four-col last-col equal-height__item equal-height__align-vertically">
-            <img src="{{ ASSET_SERVER_URL }}ce5e0ec1-nova-compute.svg" alt="" />
-        </div>
-    </div>
-</section>
-
-<section class="row no-border">
-    <div class="strip-inner-wrapper">
-        <div class="seven-col">
-            <h2>Getting started with LXD</h2>
-            <p>The simplest way to try LXD is by using it with its command line tool. This can easily be done on your laptop or desktop machine.</p>
-            <p>On a system running {{ lts_release_full }} you can install LXD with:</p>
-            <pre>sudo apt update
-    sudo apt install lxd
-    sudo lxd init</pre>
-            <p>For other Ubuntu releases, like Ubuntu {{ lts_release_full }} and Ubuntu Core, detailed instructions are available on <a href="https://linuxcontainers.org/lxd/getting-started-cli/" class="external">linuxcontainers.org</a></p>
-            <p><a href="/download/server">Download Ubuntu Server&nbsp;&rsaquo;</a></p>
-        </div>
-      	<div class="four-col last-col push-one">
-            <a href="https://insights.ubuntu.com/2015/04/28/getting-started-with-lxd-the-container-lightervisor/" class="box box-highlight resource--link resource-e-book" >
-                <h2>Getting started with LXD&nbsp;&rsaquo;</h2>
-                <p>Learn more about installing LXD and using the command line tool.</p>
-                <p class="content-cat content-cat-e-book">Factsheet</p>
-            </a>
-        </div><!-- /.four-col -->
-=======
 <section class="row equal-height">
     <div class="four-col equal-height__item equal-height__align-vertically not-for-small">
         <img src="{{ ASSET_SERVER_URL }}ce5e0ec1-nova-compute.svg" alt="" />
@@ -283,7 +159,6 @@
     </div>
     <div class="four-col align-center last-col">
         <img src="{{ ASSET_SERVER_URL }}fe637cb5-docker.svg" alt="" />
->>>>>>> 83ccc040
     </div>
 </section>
 
