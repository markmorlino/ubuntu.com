--- conflicted
+++ resolved
@@ -1,13 +1,6 @@
 {% extends "cloud/base_cloud-v1.html" %}
 
 {% block title %}Plans and pricing | Cloud{% endblock %}
-
-<<<<<<< HEAD
-{% block second_level_nav_items %}
-  {% include "templates/_nav_breadcrumb-v1.html" with section_title="Cloud" page_title="Plans and pricing" %}
-{% endblock second_level_nav_items %}
-=======
->>>>>>> e44f07e3
 
 {% block content %}
 
