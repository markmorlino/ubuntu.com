--- conflicted
+++ resolved
@@ -1,13 +1,6 @@
 {% extends "cloud/base_cloud-v1.html" %}
 {% block extra_body_class %}cloud-thank-you{% endblock %}
 {% block title %}Thank you{% endblock %}
-
-<<<<<<< HEAD
-{% block second_level_nav_items %}
-  {% include "templates/_nav_breadcrumb-v1.html" with section_title="Cloud" subsection_title="Newsletter" page_title="Thank you" tertiary="true" %}
-{% endblock second_level_nav_items %}
-=======
->>>>>>> e44f07e3
 
 {% block content %}
 
