{% extends "cloud/base_cloud.html" %}

{% block title %}Training | Cloud{% endblock %}

{% block meta_description %}Canonical run OpenStack and Ubuntu training programmes to suit all environments and all levels of experience.{% endblock meta_description %}

{% block meta_keywords %}cloud training, openstack training, Ubuntu OpenStack, private cloud, Canonical training, Ubuntu Server, Ubuntu Training{% endblock meta_keywords %}

{% block second_level_nav_items %}
<div class="strip-inner-wrapper">
  {% include "templates/_nav_breadcrumb.html" with section_title="Cloud" subsection_title="OpenStack" page_title="Jumpstart" %}
</div>
{% endblock second_level_nav_items %}

{% block outer_content %}
{% block content %}
<div class="row row-hero row-training">
    <div class="strip-inner-wrapper">
        <h1>Train with Ubuntu</h1>
        <div class="six-col">
            <p>Train your sysadmins and devops engineers to become Ubuntu OpenStack experts. Canonical runs training programmes to suit all environments and all levels of experience. Explore, prototype and design with cloud technologies so you can get the most out of OpenStack.</p>
        </div>
        <img class="row-training__image not-for-small" alt="" src="{{ ASSET_SERVER_URL }}58f24048-image-ubuntu-openstack-medals.png" />
    </div>
</div>

<div class="row">
<<<<<<< HEAD
    <div class="strip-inner-wrapper">
        <ul class="twelve-col list no-bullets training-list">
            <li class="training-list__item">
                <h2>OpenStack Fundamentals</h2>
                <div class="equal-height--vertical-divider">
                    <div class="equal-height--vertical-divider__item seven-col no-margin-bottom training-list__course-summary">
                        <h3>Classroom training</h3>
                        <p>3-day hands-on classroom-based course that will give you the best introduction for setting up and running your own Ubuntu OpenStack cloud.</p>
                        <p><a class="external" href="https://insights.ubuntu.com/wp-content/uploads/226b/067_CAN_OpenStack_Fundamentals_Flyer_A4_v4_Screen.pdf">Read the course outline (PDF)</a></p>
                    </div>
                    <div class="equal-height--vertical-divider__item five-col last-col no-margin-bottom">
                        <dl class="training-list__course-details" itemscope itemtype="http://schema.org/Product">
                            <dt>Duration</dt>
                            <dd>3 days</dd>
                            <dt>Cost</dt>
                            <dd>USD <span itemprop="priceCurrency" content="USD">$</span><span itemprop="price" content="1950.00">1,950</span> per attendee</dd>
                            <dt>Availability</dt>
                            <dd>Open admissions</dd>
                        </dl>
                        {% comment %}
                        <!-- Example of event layout -->
                        <ul class="five-col no-bullets no-border">
                            <li><a class="external" href="https://insights.ubuntu.com/event/ubuntu-openstack-fundamentals-training-session/">13-15 May 2015, Vancouver, BC, Canada</a></li>
                        </ul>
                        {% endcomment %}
                        <p>Additional sessions are being planned for this year.</p>
                        <p><a href="/cloud/training/classroom-contact-us">Register your interest&nbsp;&rsaquo;</a></p>
                    </div>
=======
    <ul class="twelve-col list no-bullets training-list">
        <li class="training-list__item">
            <h2>OpenStack Fundamentals</h2>
            <div class="equal-height--vertical-divider">
                <div class="equal-height--vertical-divider__item seven-col no-margin-bottom training-list__course-summary">
                    <h3>Classroom training</h3>
                    <p>3-day hands-on classroom-based course that will give you the best introduction for setting up and running your own Ubuntu OpenStack cloud.</p>
                    <p><a class="external" href="https://insights.ubuntu.com/wp-content/uploads/226b/067_CAN_OpenStack_Fundamentals_Flyer_A4_v4_Screen.pdf">Read the course outline (PDF)</a></p>
                </div>
                <div class="equal-height--vertical-divider__item five-col last-col no-margin-bottom">
                    <dl class="training-list__course-details" itemscope itemtype="https://schema.org/Product">
                        <dt>Duration</dt>
                        <dd>3 days</dd>
                        <dt>Cost</dt>
                        <dd>USD <span itemprop="priceCurrency" content="USD">$</span><span itemprop="price" content="1950.00">1,950</span> per attendee</dd>
                        <dt>Availability</dt>
                        <dd>Open admissions</dd>
                    </dl>
                    {% comment %}
                    <!-- Example of event layout -->
                    <ul class="five-col no-bullets no-border">
                        <li><a class="external" href="https://insights.ubuntu.com/event/ubuntu-openstack-fundamentals-training-session/">13-15 May 2015, Vancouver, BC, Canada</a></li>
                    </ul>
                    {% endcomment %}
                    <p>Additional sessions are being planned for this year.</p>
                    <p><a href="/cloud/training/classroom-contact-us">Register your interest&nbsp;&rsaquo;</a></p>
                </div>
            </div>
        </li>
        <li class="training-list__item">
            <div class="equal-height--vertical-divider">
                <div class="equal-height--vertical-divider__item seven-col no-margin-bottom training-list__course-summary">
                    <h3>Onsite training</h3>
                    <p>3-day hands-on course at your premises for up to 15 people that will give you the best introduction for setting up and running your own Ubuntu OpenStack cloud.</p>
                    <p><a class="external" href="https://insights.ubuntu.com/wp-content/uploads/226b/067_CAN_OpenStack_Fundamentals_Flyer_A4_v4_Screen.pdf">Read the course outline (PDF)</a></p>
>>>>>>> c72d53c0
                </div>
            </li>
            <li class="training-list__item">
                <div class="equal-height--vertical-divider">
                    <div class="equal-height--vertical-divider__item seven-col no-margin-bottom training-list__course-summary">
                        <h3>Onsite training</h3>
                        <p>3-day hands-on course at your premises for up to 15 people that will give you the best introduction for setting up and running your own Ubuntu OpenStack cloud.</p>
                        <p><a class="external" href="https://insights.ubuntu.com/wp-content/uploads/226b/067_CAN_OpenStack_Fundamentals_Flyer_A4_v4_Screen.pdf">Read the course outline (PDF)</a></p>
                    </div>
                    <div class="equal-height--vertical-divider__item five-col last-col no-margin-bottom" itemscope itemtype="http://data-vocabulary.org/Event">
                        <dl class="course-details">
                            <dt>Duration</dt>
                            <dd itemprop="duration">3 days</dd>
                            <dt>Cost</dt>
                            <dd>USD <span itemprop="priceCurrency" content="USD">$</span><span itemprop="price" content="19500.00">19,500</span> up to 15 attendees</dd>
                            <dt>Location</dt>
                            <dd>Your premises</dd>
                            <dt>Availability</dt>
                            <dd>Private groups only</dd>
                        </dl>
                        <p><a href="/cloud/training/onsite-contact-us">Contact us to book yours&nbsp;&rsaquo;</a></p>
                    </div>
                </div>
<<<<<<< HEAD
            </li>
            <li class="training-list__item">
                <div class="equal-height--vertical-divider">
                    <div class="equal-height--vertical-divider__item seven-col no-margin-bottom training-list__course-summary">
                        <h3>High Availability Architecture add-on training</h3>
                        <p>This is a half day add-on course that is bundled with the OpenStack Fundamentals course, at your premises, for up to 15 students, that will provide fundamental instruction on High Availability for OpenStack.</p>
                        <p><a href="http://insights.ubuntu.com/wp-content/uploads/8032/ubuntu-openstack-high-availability-architecture.pdf" class="external">Read the course outline (PDF)</a></p>
                    </div>
                    <div class="equal-height--vertical-divider__item five-col last-col no-margin-bottom" itemscope itemtype="http://data-vocabulary.org/Event">
                        <dl class="course-details">
                            <dt>Duration</dt>
                            <dd itemprop="duration">4.5 hrs</dd>
                            <dt>Cost</dt>
                            <dd>USD <span itemprop="priceCurrency" content="USD">$</span><span itemprop="price" content="19500.00">2,000</span> up to 15 attendees</dd>
                            <dt>Location</dt>
                            <dd>Your premises</dd>
                            <dt>Availability</dt>
                            <dd>From September 26, 2016</dd>
                        </dl>
                        <p><a href="/cloud/training/classroom-contact-us">Contact us to book yours&nbsp;&rsaquo;</a></p>
                    </div>
                </div>
            </li>
            <li class="training-list__item">
                <h2>Basic Ubuntu Server Administration</h2>
                <div class="equal-height--vertical-divider">
                    <div class="equal-height--vertical-divider__item seven-col no-margin-bottom training-list__course-summary">
                        <h3>Onsite training</h3>
                        <p>3-day hands-on course at your premises for up to 15 students, that will provide fundamental instruction on how to install and administer Ubuntu Server.</p>
                        <p><a class="external" href="http://insights.ubuntu.com/wp-content/uploads/1ee7/Training_basic-Ubuntu-server-administration.pdf">Read the course outline (PDF)</a></p>
                    </div>
                    <div class="equal-height--vertical-divider__item five-col last-col no-margin-bottom">
                        <dl class="training-list__course-details" itemscope itemtype="http://schema.org/Product">
                            <dt>Duration</dt>
                            <dd>3 days</dd>
                            <dt>Cost</dt>
                            <dd>USD <span itemprop="priceCurrency" content="USD">$</span><span itemprop="price" content="1950.00">14,500</span> up to 15 attendees</dd>
                            <dt>Availability</dt>
                            <dd>from 10 October 2016</dd>
                            <dt>Location</dt>
                            <dd>your premises</dd>
                        </dl>
                        <p><a href="/cloud/training/onsite-contact-us">Contact us to book yours&nbsp;&rsaquo;</a></p>
                    </div>
                </div>
            </li>
        </ul>
    </div>
=======
            </div>
        </li>
        <li class="training-list__item">
            <div class="equal-height--vertical-divider">
                <div class="equal-height--vertical-divider__item seven-col no-margin-bottom training-list__course-summary">
                    <h3>High Availability Architecture add-on training</h3>
                    <p>This is a half day add-on course that is bundled with the OpenStack Fundamentals course, at your premises, for up to 15 students, that will provide fundamental instruction on High Availability for OpenStack.</p>
                    <p><a href="https://insights.ubuntu.com/wp-content/uploads/8032/ubuntu-openstack-high-availability-architecture.pdf" class="external">Read the course outline (PDF)</a></p>
                </div>
                <div class="equal-height--vertical-divider__item five-col last-col no-margin-bottom" itemscope itemtype="http://data-vocabulary.org/Event">
                    <dl class="course-details">
                        <dt>Duration</dt>
                        <dd itemprop="duration">4.5 hrs</dd>
                        <dt>Cost</dt>
                        <dd>USD <span itemprop="priceCurrency" content="USD">$</span><span itemprop="price" content="19500.00">2,000</span> up to 15 attendees</dd>
                        <dt>Location</dt>
                        <dd>Your premises</dd>
                        <dt>Availability</dt>
                        <dd>From September 26, 2016</dd>
                    </dl>
                    <p><a href="/cloud/training/onsite-contact-us">Contact us to book yours&nbsp;&rsaquo;</a></p>
                </div>
            </div>
        </li>
        <li class="training-list__item">
            <h2>Basic Ubuntu Server Administration</h2>
            <div class="equal-height--vertical-divider">
                <div class="equal-height--vertical-divider__item seven-col no-margin-bottom training-list__course-summary">
                    <h3>Onsite training</h3>
                    <p>3-day hands-on course at your premises for up to 15 students, that will provide fundamental instruction on how to install and administer Ubuntu Server.</p>
                    <p><a class="external" href="https://insights.ubuntu.com/wp-content/uploads/1ee7/Training_basic-Ubuntu-server-administration.pdf">Read the course outline (PDF)</a></p>
                </div>
                <div class="equal-height--vertical-divider__item five-col last-col no-margin-bottom">
                    <dl class="training-list__course-details" itemscope itemtype="https://schema.org/Product">
                        <dt>Duration</dt>
                        <dd>3 days</dd>
                        <dt>Cost</dt>
                        <dd>USD <span itemprop="priceCurrency" content="USD">$</span><span itemprop="price" content="1950.00">14,500</span> up to 15 attendees</dd>
                        <dt>Location</dt>
                        <dd>your premises</dd>
                        <dt>Availability</dt>
                        <dd>from 10 October 2016</dd>
                    </dl>
                    <p><a href="/cloud/training/server-admin-onsite-contact-us">Contact us to book yours&nbsp;&rsaquo;</a></p>
                </div>
            </div>
        </li>
    </ul>
>>>>>>> c72d53c0
</div>

<div class="row no-border">
    <div class="strip-inner-wrapper">
        <div class="seven-col">
            <h2>Questions about training?</h2>
            <p>If you have a question about OpenStack training or want to register your interest for future training.</p>
            <p><a href="/cloud/training/contact-us">Contact us&nbsp;&rsaquo;</a></p>
        </div>
        <div class="five-col align-center last-col">
            <img src="{{ ASSET_SERVER_URL }}9b170f06-picto-help-orange.svg" width="135" alt="" />
        </div>
    </div>
</div>

{% endblock content %}
{% endblock outer_content %}
{% block footer_extra %}
<!-- twitter tracking code -->
<script src="https://platform.twitter.com/oct.js"></script>
<script>twttr.conversion.trackPid('l4pwm');</script>
<noscript>
    <img height="1" width="1" style="display:none;" alt="" src="https://analytics.twitter.com/i/adsct?txn_id=l4pwm&amp;p_id=Twitter" />
    <img height="1" width="1" style="display:none;" alt="" src="https://t.co/i/adsct?txn_id=l4pwm&amp;p_id=Twitter" />
</noscript>
{% endblock footer_extra %}<|MERGE_RESOLUTION|>--- conflicted
+++ resolved
@@ -7,54 +7,19 @@
 {% block meta_keywords %}cloud training, openstack training, Ubuntu OpenStack, private cloud, Canonical training, Ubuntu Server, Ubuntu Training{% endblock meta_keywords %}
 
 {% block second_level_nav_items %}
-<div class="strip-inner-wrapper">
   {% include "templates/_nav_breadcrumb.html" with section_title="Cloud" subsection_title="OpenStack" page_title="Jumpstart" %}
-</div>
 {% endblock second_level_nav_items %}
 
 {% block outer_content %}
 {% block content %}
 <div class="row row-hero row-training">
-    <div class="strip-inner-wrapper">
-        <h1>Train with Ubuntu</h1>
-        <div class="six-col">
-            <p>Train your sysadmins and devops engineers to become Ubuntu OpenStack experts. Canonical runs training programmes to suit all environments and all levels of experience. Explore, prototype and design with cloud technologies so you can get the most out of OpenStack.</p>
-        </div>
-        <img class="row-training__image not-for-small" alt="" src="{{ ASSET_SERVER_URL }}58f24048-image-ubuntu-openstack-medals.png" />
+  <h1>Train with Ubuntu</h1>
+    <div class="six-col">
+        <p>Train your sysadmins and devops engineers to become Ubuntu OpenStack experts. Canonical runs training programmes to suit all environments and all levels of experience. Explore, prototype and design with cloud technologies so you can get the most out of OpenStack.</p>
     </div>
+    <img class="row-training__image not-for-small" alt="" src="{{ ASSET_SERVER_URL }}58f24048-image-ubuntu-openstack-medals.png" />
 </div>
-
 <div class="row">
-<<<<<<< HEAD
-    <div class="strip-inner-wrapper">
-        <ul class="twelve-col list no-bullets training-list">
-            <li class="training-list__item">
-                <h2>OpenStack Fundamentals</h2>
-                <div class="equal-height--vertical-divider">
-                    <div class="equal-height--vertical-divider__item seven-col no-margin-bottom training-list__course-summary">
-                        <h3>Classroom training</h3>
-                        <p>3-day hands-on classroom-based course that will give you the best introduction for setting up and running your own Ubuntu OpenStack cloud.</p>
-                        <p><a class="external" href="https://insights.ubuntu.com/wp-content/uploads/226b/067_CAN_OpenStack_Fundamentals_Flyer_A4_v4_Screen.pdf">Read the course outline (PDF)</a></p>
-                    </div>
-                    <div class="equal-height--vertical-divider__item five-col last-col no-margin-bottom">
-                        <dl class="training-list__course-details" itemscope itemtype="http://schema.org/Product">
-                            <dt>Duration</dt>
-                            <dd>3 days</dd>
-                            <dt>Cost</dt>
-                            <dd>USD <span itemprop="priceCurrency" content="USD">$</span><span itemprop="price" content="1950.00">1,950</span> per attendee</dd>
-                            <dt>Availability</dt>
-                            <dd>Open admissions</dd>
-                        </dl>
-                        {% comment %}
-                        <!-- Example of event layout -->
-                        <ul class="five-col no-bullets no-border">
-                            <li><a class="external" href="https://insights.ubuntu.com/event/ubuntu-openstack-fundamentals-training-session/">13-15 May 2015, Vancouver, BC, Canada</a></li>
-                        </ul>
-                        {% endcomment %}
-                        <p>Additional sessions are being planned for this year.</p>
-                        <p><a href="/cloud/training/classroom-contact-us">Register your interest&nbsp;&rsaquo;</a></p>
-                    </div>
-=======
     <ul class="twelve-col list no-bullets training-list">
         <li class="training-list__item">
             <h2>OpenStack Fundamentals</h2>
@@ -90,80 +55,20 @@
                     <h3>Onsite training</h3>
                     <p>3-day hands-on course at your premises for up to 15 people that will give you the best introduction for setting up and running your own Ubuntu OpenStack cloud.</p>
                     <p><a class="external" href="https://insights.ubuntu.com/wp-content/uploads/226b/067_CAN_OpenStack_Fundamentals_Flyer_A4_v4_Screen.pdf">Read the course outline (PDF)</a></p>
->>>>>>> c72d53c0
                 </div>
-            </li>
-            <li class="training-list__item">
-                <div class="equal-height--vertical-divider">
-                    <div class="equal-height--vertical-divider__item seven-col no-margin-bottom training-list__course-summary">
-                        <h3>Onsite training</h3>
-                        <p>3-day hands-on course at your premises for up to 15 people that will give you the best introduction for setting up and running your own Ubuntu OpenStack cloud.</p>
-                        <p><a class="external" href="https://insights.ubuntu.com/wp-content/uploads/226b/067_CAN_OpenStack_Fundamentals_Flyer_A4_v4_Screen.pdf">Read the course outline (PDF)</a></p>
-                    </div>
-                    <div class="equal-height--vertical-divider__item five-col last-col no-margin-bottom" itemscope itemtype="http://data-vocabulary.org/Event">
-                        <dl class="course-details">
-                            <dt>Duration</dt>
-                            <dd itemprop="duration">3 days</dd>
-                            <dt>Cost</dt>
-                            <dd>USD <span itemprop="priceCurrency" content="USD">$</span><span itemprop="price" content="19500.00">19,500</span> up to 15 attendees</dd>
-                            <dt>Location</dt>
-                            <dd>Your premises</dd>
-                            <dt>Availability</dt>
-                            <dd>Private groups only</dd>
-                        </dl>
-                        <p><a href="/cloud/training/onsite-contact-us">Contact us to book yours&nbsp;&rsaquo;</a></p>
-                    </div>
+                <div class="equal-height--vertical-divider__item five-col last-col no-margin-bottom" itemscope itemtype="http://data-vocabulary.org/Event">
+                    <dl class="course-details">
+                        <dt>Duration</dt>
+                        <dd itemprop="duration">3 days</dd>
+                        <dt>Cost</dt>
+                        <dd>USD <span itemprop="priceCurrency" content="USD">$</span><span itemprop="price" content="19500.00">19,500</span> up to 15 attendees</dd>
+                        <dt>Location</dt>
+                        <dd>Your premises</dd>
+                        <dt>Availability</dt>
+                        <dd>Private groups only</dd>
+                    </dl>
+                    <p><a href="/cloud/training/onsite-contact-us">Contact us to book yours&nbsp;&rsaquo;</a></p>
                 </div>
-<<<<<<< HEAD
-            </li>
-            <li class="training-list__item">
-                <div class="equal-height--vertical-divider">
-                    <div class="equal-height--vertical-divider__item seven-col no-margin-bottom training-list__course-summary">
-                        <h3>High Availability Architecture add-on training</h3>
-                        <p>This is a half day add-on course that is bundled with the OpenStack Fundamentals course, at your premises, for up to 15 students, that will provide fundamental instruction on High Availability for OpenStack.</p>
-                        <p><a href="http://insights.ubuntu.com/wp-content/uploads/8032/ubuntu-openstack-high-availability-architecture.pdf" class="external">Read the course outline (PDF)</a></p>
-                    </div>
-                    <div class="equal-height--vertical-divider__item five-col last-col no-margin-bottom" itemscope itemtype="http://data-vocabulary.org/Event">
-                        <dl class="course-details">
-                            <dt>Duration</dt>
-                            <dd itemprop="duration">4.5 hrs</dd>
-                            <dt>Cost</dt>
-                            <dd>USD <span itemprop="priceCurrency" content="USD">$</span><span itemprop="price" content="19500.00">2,000</span> up to 15 attendees</dd>
-                            <dt>Location</dt>
-                            <dd>Your premises</dd>
-                            <dt>Availability</dt>
-                            <dd>From September 26, 2016</dd>
-                        </dl>
-                        <p><a href="/cloud/training/classroom-contact-us">Contact us to book yours&nbsp;&rsaquo;</a></p>
-                    </div>
-                </div>
-            </li>
-            <li class="training-list__item">
-                <h2>Basic Ubuntu Server Administration</h2>
-                <div class="equal-height--vertical-divider">
-                    <div class="equal-height--vertical-divider__item seven-col no-margin-bottom training-list__course-summary">
-                        <h3>Onsite training</h3>
-                        <p>3-day hands-on course at your premises for up to 15 students, that will provide fundamental instruction on how to install and administer Ubuntu Server.</p>
-                        <p><a class="external" href="http://insights.ubuntu.com/wp-content/uploads/1ee7/Training_basic-Ubuntu-server-administration.pdf">Read the course outline (PDF)</a></p>
-                    </div>
-                    <div class="equal-height--vertical-divider__item five-col last-col no-margin-bottom">
-                        <dl class="training-list__course-details" itemscope itemtype="http://schema.org/Product">
-                            <dt>Duration</dt>
-                            <dd>3 days</dd>
-                            <dt>Cost</dt>
-                            <dd>USD <span itemprop="priceCurrency" content="USD">$</span><span itemprop="price" content="1950.00">14,500</span> up to 15 attendees</dd>
-                            <dt>Availability</dt>
-                            <dd>from 10 October 2016</dd>
-                            <dt>Location</dt>
-                            <dd>your premises</dd>
-                        </dl>
-                        <p><a href="/cloud/training/onsite-contact-us">Contact us to book yours&nbsp;&rsaquo;</a></p>
-                    </div>
-                </div>
-            </li>
-        </ul>
-    </div>
-=======
             </div>
         </li>
         <li class="training-list__item">
@@ -212,20 +117,17 @@
             </div>
         </li>
     </ul>
->>>>>>> c72d53c0
 </div>
 
 <div class="row no-border">
-    <div class="strip-inner-wrapper">
-        <div class="seven-col">
-            <h2>Questions about training?</h2>
-            <p>If you have a question about OpenStack training or want to register your interest for future training.</p>
-            <p><a href="/cloud/training/contact-us">Contact us&nbsp;&rsaquo;</a></p>
-        </div>
-        <div class="five-col align-center last-col">
-            <img src="{{ ASSET_SERVER_URL }}9b170f06-picto-help-orange.svg" width="135" alt="" />
-        </div>
-    </div>
+  <div class="seven-col">
+    <h2>Questions about training?</h2>
+    <p>If you have a question about OpenStack training or want to register your interest for future training.</p>
+    <p><a href="/cloud/training/contact-us">Contact us&nbsp;&rsaquo;</a></p>
+  </div>
+  <div class="five-col align-center last-col">
+    <img src="{{ ASSET_SERVER_URL }}9b170f06-picto-help-orange.svg" width="135" alt="" />
+  </div>
 </div>
 
 {% endblock content %}
