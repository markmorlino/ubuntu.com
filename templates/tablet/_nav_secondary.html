--- conflicted
+++ resolved
@@ -1,13 +1,7 @@
 	<ul{% if list_class %} class="{{ list_class }}"{% endif %} class="second-level-nav">
-<<<<<<< HEAD
-		<li><a{% if level_1 == 'tablet' and not level_2 %} class="active"{% endif %} href="/tablet">Design</a></li>
-		<li><a{% if level_2 == 'operators-and-oems' %} class="active"{% endif %} href="/tablet/operators-and-oems">Operators and OEMs</a></li>
-		<li><a{% if level_2 == 'backed-by-canonical' %} class="last-item"{% endif %}{% if level_2 == 'app-ecosystem' %} class="active"{% endif %} href="/tablet/app-ecosystem">App ecosystem</a></li>
-=======
 		<li><a{% if level_1 == 'tablet' and not level_2 %} class="active"{% endif %} href="/tablet">Overview</a></li>
 		<li><a{% if level_2 == 'features' %} class="active"{% endif %} href="/tablet/features">Features</a></li>
 		<li><a{% if level_2 == 'devices' %} class="active"{% endif %} href="/tablet/devices">Devices</a></li>
 		<li><a{% if level_2 == 'developers' %} class="active"{% endif %} href="/tablet/developers">For developers</a></li>
 		<li><a{% if level_2 == 'partners' %} class="active"{% endif %} href="/tablet/partners">For partners</a></li>
->>>>>>> 42f1fbc6
 	</ul>