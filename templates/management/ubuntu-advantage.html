{% extends "management/base_management.html" %}

{% block title %}Ubuntu Advantage | Management{% endblock %}
{% block extra_body_class %}ubuntu-advantage{% endblock %}

{% block meta_keywords %}Landscape, get, buy, price, subscribe, try, trial, free, 30, day, download, licence, systems management, application, solution, Ubuntu, Canonical, Linux, Ubuntu Advantage, web, SaaS, desktop, server, cloud{% endblock %}
{% block meta_description %}You can access Landscape as a SaaS over the internet or as an application running on a server on premises behind your firewall. Both options are part of the Ubuntu Advantage service package, however you can try Landscape for free for 30 days, without committing to a subscription.{% endblock %}

{% block second_level_nav_items %}
{% include "templates/_nav_breadcrumb.html" with section_title="Management" page_title="Ubuntu Advantage" %}
{% endblock second_level_nav_items %}

{% block content %}
<div class="row row-hero">
  <h1>Ubuntu Advantage</h1>
  <div class="eight-col">
    <p>Ubuntu Advantage is the professional package of tooling, technology and expertise from Canonical, helping organisations around the world to manage their Ubuntu deployments. It includes access to Landscape, the systems management tool for using Ubuntu at scale, as well as 24x7 telephone and web support and the option of dedicated Canonical support engineers. Ubuntu Advantage tiers are based on the size of your deployment and the support levels you need.</p>

    <p class="twelve-col">
      <a href="/management/contact-us">Contact us about Ubuntu Advantage&nbsp;&rsaquo;</a>
    </p>
  </div><!-- /.eight-col -->
  <div class="four-col last-col">
    <img src="{{ ASSET_SERVER_URL }}544a9eb7-image-ubuntuadvantage.svg" alt="" width="378" height="180" class="for-tablet" />
  </div>
</div>
<div class="row row-grey row-pricing">
<<<<<<< HEAD
	<div class="four-col box">
			<div class="six-col prepend-three append-three row-pricing__image-container">
				<img class="row-pricing__image" src="{{ ASSET_SERVER_URL }}dfd42685-picto-cloud-darkaubergine.svg" alt="" width="100%" />
			</div>
			<h3 class="row-pricing__title">Ubuntu Advantage for&nbsp;clouds&nbsp;</h3>
			<p>from <span class="ua-price">&dollar;1,000</span> per year</p>
			<p><a href="#ubuntu-advantage-for-cloud">Learn more&nbsp;&rsaquo;</a></p>
	</div>
	<div class="four-col box">
			<div class="six-col prepend-three append-three row-pricing__image-container">
				<img class="row-pricing__image" src="{{ ASSET_SERVER_URL }}c3499461-picto-server-warmgrey.svg" alt="" width="100%" />
			</div>
			<h3 class="row-pricing__title">Ubuntu Advantage for&nbsp;servers</h3>
			<p>from <span class="ua-price">&dollar;320</span> per year</p>
			<p><a href="#ubuntu-advantage-for-server">Learn more&nbsp;&rsaquo;</a></p>
	</div>
	<div class="four-col last-col box">
			<div class="six-col prepend-three append-three row-pricing__image-container">
				<img class="row-pricing__image" src="{{ ASSET_SERVER_URL }}8480e7db-picto-desktop-orange.svg" alt="" width="100%" />
			</div>
			<h3 class="row-pricing__title">Ubuntu Advantage for&nbsp;desktops</h3>
			<p>from <span class="ua-price">&dollar;105</span> per year</p>
			<p><a href="#ubuntu-advantage-for-desktop">Learn more&nbsp;&rsaquo;</a></p>
	</div>
</div>
=======
  <div class="four-col box">
    <div class="six-col prepend-three append-three row-pricing__image-container">
      <img class="row-pricing__image" src="{{ ASSET_SERVER_URL }}dfd42685-picto-cloud-darkaubergine.svg" alt="" width="100%" />
    </div>
    <h3 class="row-pricing__title">Ubuntu Advantage for&nbsp;clouds&nbsp;</h3>
    <p>from <span class="ua-price">$3,750</span> per year</p>
    <p><a href="#ubuntu-advantage-for-cloud">Learn more&nbsp;&rsaquo;</a></p>
  </div>
  <div class="four-col box">
    <div class="six-col prepend-three append-three row-pricing__image-container">
      <img class="row-pricing__image" src="{{ ASSET_SERVER_URL }}c3499461-picto-server-warmgrey.svg" alt="" width="100%" />
    </div>
    <h3 class="row-pricing__title">Ubuntu Advantage for&nbsp;servers</h3>
    <p>from <span class="ua-price">$150</span> per year</p>
    <p><a href="#ubuntu-advantage-for-server">Learn more&nbsp;&rsaquo;</a></p>
  </div>
  <div class="four-col last-col box">
    <div class="six-col prepend-three append-three row-pricing__image-container">
      <img class="row-pricing__image" src="{{ ASSET_SERVER_URL }}8480e7db-picto-desktop-orange.svg" alt="" width="100%" />
    </div>
    <h3 class="row-pricing__title">Ubuntu Advantage for&nbsp;desktops</h3>
    <p>from <span class="ua-price">$150</span> per year</p>
    <p><a href="#ubuntu-advantage-for-desktop">Learn more&nbsp;&rsaquo;</a></p>
  </div>
</div><!-- .row row-hero -->
>>>>>>> 0cf64ebd

<div class="row row-grey row-pricing">
	<div class="four-col box">
			<div class="six-col prepend-three append-three row-pricing__image-container">
				<img class="row-pricing__image" src="https://assets.ubuntu.com/v1/dfd42685-picto-cloud-darkaubergine.svg" alt="" width="100%" />
			</div>
			<h3 class="row-pricing__title">Ubuntu Advantage for&nbsp;clouds&nbsp;</h3>
			<p>from <span class="ua-price">&dollar;1,000</span> per year</p>
			<p><a href="#ubuntu-advantage-for-cloud">Learn more&nbsp;&rsaquo;</a></p>
	</div>
	<div class="four-col box">
			<div class="six-col prepend-three append-three row-pricing__image-container">
				<img class="row-pricing__image" src="{{ ASSET_SERVER_URL }}c3499461-picto-server-warmgrey.svg" alt="" width="100%" />
			</div>
			<h3 class="row-pricing__title">Ubuntu Advantage for&nbsp;servers</h3>
			<p>from <span class="ua-price">&dollar;320</span> per year</p>
			<p><a href="#ubuntu-advantage-for-server">Learn more&nbsp;&rsaquo;</a></p>
	</div>
	<div class="four-col last-col box">
			<div class="six-col prepend-three append-three row-pricing__image-container">
				<img class="row-pricing__image" src="{{ ASSET_SERVER_URL }}8480e7db-picto-desktop-orange.svg" alt="" width="100%" />
			</div>
			<h3 class="row-pricing__title">Ubuntu Advantage for&nbsp;desktops</h3>
			<p>from <span class="ua-price">&dollar;105</span> per year</p>
			<p><a href="#ubuntu-advantage-for-desktop">Learn more&nbsp;&rsaquo;</a></p>
	</div>
</div>

{% include "shared/_ubuntu_advantage_whats_inlcuded.html" %}

<<<<<<< HEAD
<div class="row row-grey row-cloud-management row-management" id="ubuntu-advantage-for-cloud">
	<div class="twelve-col">
		<div class="seven-col product-intro">
			<h2>Ubuntu Advantage for cloud</h2>
			<p>Ubuntu Advantage offers support and management tools to keep your business productive in the cloud.</p>
			<p><a href="/cloud/management">Learn more&nbsp;&rsaquo;</a></p>
		</div>
		<div class="prepend-two two-col text-center priority-0">
			<img src="{{ ASSET_SERVER_URL }}dfd42685-picto-cloud-darkaubergine.svg" alt="" />
		</div>
	</div>
	<table class="audience-enterprise">
		<thead>
			<tr>
				<th scope="col" class="row-title">&nbsp;</th>
				<th scope="col">Small</th>
				<th scope="col">Medium</th>
				<th scope="col">Large</th>
			</tr>
		</thead>
		<tbody>
			<tr>
				<th>Physical nodes</th>
				<td>Up to 100 nodes.</td>
				<td>From 100 to 500 nodes.</td>
				<td>More than 500 nodes.</td>
			</tr>
			<tr>
				<th>Infrastructure 24/7 support</th>
				<td><img src="{{ ASSET_SERVER_URL }}f1a7515d-tick-darkaubergine.svg" alt="Yes" /></td>
				<td><img src="{{ ASSET_SERVER_URL }}f1a7515d-tick-darkaubergine.svg" alt="Yes" /></td>
				<td><img src="{{ ASSET_SERVER_URL }}f1a7515d-tick-darkaubergine.svg" alt="Yes" /></td>
			</tr>
			<tr>
				<th>Landscape On Premises Server</th>
				<td><img src="{{ ASSET_SERVER_URL }}f1a7515d-tick-darkaubergine.svg" alt="Yes" /></td>
				<td><img src="{{ ASSET_SERVER_URL }}f1a7515d-tick-darkaubergine.svg" alt="Yes" /></td>
				<td><img src="{{ ASSET_SERVER_URL }}f1a7515d-tick-darkaubergine.svg" alt="Yes" /></td>
			</tr>
			<tr>
				<th>Unlimited supported Ubuntu guests*</th>
				<td><img src="{{ ASSET_SERVER_URL }}f1a7515d-tick-darkaubergine.svg" alt="Yes" /></td>
				<td><img src="{{ ASSET_SERVER_URL }}f1a7515d-tick-darkaubergine.svg" alt="Yes" /></td>
				<td><img src="{{ ASSET_SERVER_URL }}f1a7515d-tick-darkaubergine.svg" alt="Yes" /></td>
			</tr>
			<tr>
				<th>Ceph storage included</th>
				<td>64TB</td>
				<td>64TB</td>
				<td>64TB</td>
			</tr>
			<tr>
				<th>Price per year per availability zone</th>
				<td>USD $75,000</td>
				<td>USD $180,000</td>
				<td>USD $350,000</td>
			</tr>
		</tbody>
	</table>
	<p>*Support for guests is limited to office hours, but can be upgraded to 24/7</p>
=======
<div class="row row-grey row-cloud-management row-management no-border no-padding-bottom" id="ubuntu-advantage-for-cloud">
    <div class="seven-col product-intro no-margin-bottom">
      <h2>Ubuntu Advantage for clouds</h2>
      <p>Ubuntu Advantage offers support and management tools to keep your business productive in the cloud.</p>
      <p><a href="/cloud/plans-and-pricing">Learn more&nbsp;&rsaquo;</a></p>
    </div>
    <div class="prepend-two two-col text-center priority-0">
      <img src="{{ ASSET_SERVER_URL }}dfd42685-picto-cloud-darkaubergine.svg" alt="" />
    </div>
</div>

<div class="row row-grey no-border no-padding-bottom">
  <div class="twelve-col no-margin-bottom">
    <h3>Per node</h3>
    <p>Includes up to 2 terabytes per node.</p>
    {% include "shared/_ubuntu_advantage_cloud_per_node.html" %}
  </div>
</div>

<div class="row row-grey no-border no-padding-bottom">
  <div class="twelve-col no-margin-bottom">
    <h3>Metered</h3>
    <p>Pay only for resources consumed.</p>
    {% include "shared/_ubuntu_advantage_cloud_metered.html" %}
  </div>
</div>

<div class="row row-grey no-border no-padding-bottom">
  <div class="twelve-col no-margin-bottom">
    <h3>Service provider</h3>
    <p>For large volume and public clouds.</p>
    {% include "shared/_ubuntu_advantage_cloud_service_provider.html" %}
  </div>
</div>
>>>>>>> 0cf64ebd

<div class="row row-grey">
  <div class="eight-col">
    <h3>Service-level agreement for all cloud plans</h3>
    <table class="audience-enterprise ua-table">
      <thead>
        <tr>
          <th scope="col" class="row-title">&nbsp;</th>
          <th scope="col">Standard</th>
          <th scope="col">Advanced</th>
        </tr>
      </thead>
      <tbody>
        <tr>
          <th>Hours of support</th>
          <td>10x5</td>
          <td>24x7</td>
        </tr>
        <tr>
          <th>Number of cases</th>
          <td>Unlimited</td>
          <td>Unlimited</td>
        </tr>
        <tr>
          <th>Support channels</th>
          <td>Phone and web</td>
          <td>Phone and web</td>
        </tr>
        <tr>
          <th>Severity 1 response time</th>
          <td>2 business hours</td>
          <td>1 business hours</td>
        </tr>
        <tr>
          <th>Severity 2 response time</th>
          <td>4 business hours</td>
          <td>4 business hours</td>
        </tr>
        <tr>
          <th>Severity 3 response time</th>
          <td>1 business day</td>
          <td>4 business hours</td>
        </tr>
        <tr>
          <th>Severity 4 response time</th>
          <td>2 business days</td>
          <td>1 business day</td>
        </tr>
      </tbody>
    </table>
  </div>
</div><!-- .row -->

<div class="row row-grey row-server-management row-management" id="ubuntu-advantage-for-server">
<<<<<<< HEAD
	<div class="twelve-col">
		<div class="seven-col product-intro">
			<h2>Ubuntu Advantage for server</h2>
			<p>Whether it&rsquo;s for basic server workloads or high-availability clustering, Ubuntu Advantage has you covered.</p>
			<p><a href="/server/management">Learn more&nbsp;&rsaquo;</a></p>
		</div>
		<div class="prepend-two two-col text-center priority-0">
			<img src="{{ ASSET_SERVER_URL }}c3499461-picto-server-warmgrey.svg" width="100%" alt="" />
		</div>
	</div>
	<table class="audience-enterprise">
		<thead>
			<tr>
				<th scope="col" class="row-title">Features</th>
				<th scope="col">Essential</th>
				<th scope="col">Standard</th>
				<th scope="col">Advanced</th>
			</tr>
		</thead>
		<tbody>
			<tr>
				<td></td>
				<td>Ideal for common workloads such as file and print, email, network, web and application serving.</td>
				<td>Suitable for server virtualisation and integration into existing infrastructures such as Windows networks.</td>
				<td>Tailored for more advanced configurations such as high-availability failover and clustering.</td>
			</tr>
			<tr>
				<th>Landscape SaaS Edition</th>
				<td><img src="{{ ASSET_SERVER_URL }}f1a7515d-tick-darkaubergine.svg" alt="Yes" /></td>
				<td><img src="{{ ASSET_SERVER_URL }}f1a7515d-tick-darkaubergine.svg" alt="Yes" /></td>
				<td><img src="{{ ASSET_SERVER_URL }}f1a7515d-tick-darkaubergine.svg" alt="Yes" /></td>
			</tr>
			<tr>
				<th>Landscape On Premises Server</th>
				<td>Optional</td>
				<td>Optional</td>
				<td>Optional</td>
			</tr>
			<tr>
				<th>Ubuntu Legal Assurance programme</th>
				<td><img src="{{ ASSET_SERVER_URL }}f1a7515d-tick-darkaubergine.svg" alt="Yes" /></td>
				<td><img src="{{ ASSET_SERVER_URL }}f1a7515d-tick-darkaubergine.svg" alt="Yes" /></td>
				<td><img src="{{ ASSET_SERVER_URL }}f1a7515d-tick-darkaubergine.svg" alt="Yes" /></td>
			</tr>
			<tr>
				<th>Knowledge Base</th>
				<td><img src="{{ ASSET_SERVER_URL }}f1a7515d-tick-darkaubergine.svg" alt="Yes" /></td>
				<td><img src="{{ ASSET_SERVER_URL }}f1a7515d-tick-darkaubergine.svg" alt="Yes" /></td>
				<td><img src="{{ ASSET_SERVER_URL }}f1a7515d-tick-darkaubergine.svg" alt="Yes" /></td>
			</tr>
			<tr>
				<th>Basic installation and applications</th>
				<td><img src="{{ ASSET_SERVER_URL }}f1a7515d-tick-darkaubergine.svg" alt="Yes" /></td>
				<td><img src="{{ ASSET_SERVER_URL }}f1a7515d-tick-darkaubergine.svg" alt="Yes" /></td>
				<td><img src="{{ ASSET_SERVER_URL }}f1a7515d-tick-darkaubergine.svg" alt="Yes" /></td>
			</tr>
			<tr>
				<th>Windows integration</th>
				<td>&nbsp;</td>
				<td><img src="{{ ASSET_SERVER_URL }}f1a7515d-tick-darkaubergine.svg" alt="Yes" /></td>
				<td><img src="{{ ASSET_SERVER_URL }}f1a7515d-tick-darkaubergine.svg" alt="Yes" /></td>
			</tr>
			<tr>
				<th>Virtualisation</th>
				<td>&nbsp;</td>
				<td>&nbsp;</td>
				<td><img src="{{ ASSET_SERVER_URL }}f1a7515d-tick-darkaubergine.svg" alt="Yes" /></td>
			</tr>
			<tr>
				<th>Clustering and high availability failover</th>
				<td>&nbsp;</td>
				<td>&nbsp;</td>
				<td><img src="{{ ASSET_SERVER_URL }}f1a7515d-tick-darkaubergine.svg" alt="Yes" /></td>
			</tr>
			<tr>
				<th>Ceph support</th>
				<td>&nbsp;</td>
				<td>Optional</td>
				<td>Optional</td>
			</tr>
			<tr>
				<th>Technical Account Manager</th>
				<td>Optional</td>
				<td>Optional</td>
				<td>Optional</td>
			</tr>
			<tr>
				<th>Price per server per year</th>
				<td>USD $320</td>
				<td>USD $700</td>
				<td>USD $1,200</td>
			</tr>
		</tbody>
	</table>
</div><!-- .row -->

<div class="row row-grey row-desktop-management row-management" id="ubuntu-advantage-for-desktop">
	<div class="twelve-col">
		<div class="seven-col product-intro">
			<h2>Ubuntu Advantage for desktop</h2>
			<p>From basic office tasks to complex development work, Ubuntu Advantage gives your organisation all the support you need to deploy and manage Ubuntu.</p>
			<p><a href="/desktop/management">Learn more&nbsp;&rsaquo;</a></p>
		</div>
		<div class="prepend-two two-col text-center priority-0">
			<img src="{{ ASSET_SERVER_URL }}8480e7db-picto-desktop-orange.svg" width="100%" alt="" />
		</div>
	</div>
	<table class="audience-enterprise">
		<thead>
			<tr>
				<th scope="col" class="row-title">Features</th>
				<th scope="col">Standard</th>
				<th scope="col">Advanced</th>
			</tr>
		</thead>
		<tbody>
			<tr>
				<td></td>
				<td>For general business use such as email, messaging and web browsing.</td>
				<td>For more intensive desktop usage, such as work conducted by developers.</td>
			</tr>
			<tr>
				<th>Landscape SaaS Edition</th>
				<td><img src="{{ ASSET_SERVER_URL }}f1a7515d-tick-darkaubergine.svg" alt="Yes" /></td>
				<td><img src="{{ ASSET_SERVER_URL }}f1a7515d-tick-darkaubergine.svg" alt="Yes" /></td>
			</tr>
			<tr>
				<th>Landscape On Premises Server</th>
				<td>Optional</td>
				<td>Optional</td>
			</tr>
			<tr>
				<th>Ubuntu Legal Assurance programme</th>
				<td><img src="{{ ASSET_SERVER_URL }}f1a7515d-tick-darkaubergine.svg" alt="Yes" /></td>
				<td><img src="{{ ASSET_SERVER_URL }}f1a7515d-tick-darkaubergine.svg" alt="Yes" /></td>
			</tr>
			<tr>
				<th>Knowledge Base</th>
				<td><img src="{{ ASSET_SERVER_URL }}f1a7515d-tick-darkaubergine.svg" alt="Yes" /></td>
				<td><img src="{{ ASSET_SERVER_URL }}f1a7515d-tick-darkaubergine.svg" alt="Yes" /></td>
			</tr>
			<tr>
				<th>Basic installation and applications</th>
				<td><img src="{{ ASSET_SERVER_URL }}f1a7515d-tick-darkaubergine.svg" alt="Yes" /></td>
				<td><img src="{{ ASSET_SERVER_URL }}f1a7515d-tick-darkaubergine.svg" alt="Yes" /></td>
			</tr>
			<tr>
				<th>Installation, applications and systems administration support</th>
				<td><img src="{{ ASSET_SERVER_URL }}f1a7515d-tick-darkaubergine.svg" alt="Yes" /></td>
				<td><img src="{{ ASSET_SERVER_URL }}f1a7515d-tick-darkaubergine.svg" alt="Yes" /></td>
			</tr>
			<tr>
				<th>Desktop virtualisation</th>
				<td></td>
				<td><img src="{{ ASSET_SERVER_URL }}f1a7515d-tick-darkaubergine.svg" alt="Yes" /></td>
			</tr>
			<tr>
				<th>Developer tools</th>
				<td></td>
				<td><img src="{{ ASSET_SERVER_URL }}f1a7515d-tick-darkaubergine.svg" alt="Yes" /></td>
			</tr>
			<tr>
				<th>Premium Service Engineer</th>
				<td>Optional</td>
				<td>Optional</td>
			</tr>
			<tr>
				<th>Price per desktop per year</th>
				<td>USD $105</td>
				<td>USD $165</td>
			</tr>
		</tbody>
	</table>
</div><!-- .row -->

<div class="row no-border">
	<h2>On Premises Server available</h2>
		<div class="six-col">
			<p>Landscape is available as a SaaS delivered via the internet, or as an on premises server installation behind your corporate firewall. In both cases the console can be accessed in any modern web browser.</p>
			<p>The advantage of a SaaS is that you don&rsquo;t have to buy or support extra hardware. Updates and new features are delivered automatically, with no need for installation management.</p>
		</div><!-- /.six-col -->
		<div class="six-col last-col">
			<p>If you&rsquo;d prefer a server on premises running behind your firewall, Landscape can be installed on private hardware. This is functionally identical to the SaaS, but you control the hardware.</p>
			<p>Whether Landscape fits your needs better as a SaaS or a server on premises, it&rsquo;s only available with a subscription to Ubuntu Advantage.</p>
		</div><!-- /.six-col -->
	<p class="twelve-col"><a href="/management/working-with-landscape">Find out more about working with Landscape&nbsp;&rsaquo;</a></p>
=======
  <div class="twelve-col">
    <div class="seven-col product-intro">
      <h2>Ubuntu Advantage for servers</h2>
      <p>Whether it&rsquo;s for basic server workloads or high-availability clustering, Ubuntu Advantage has you covered.</p>
      <p><a href="/server/management">Learn more&nbsp;&rsaquo;</a></p>
    </div>
    <div class="prepend-two two-col text-center priority-0">
      <img src="{{ ASSET_SERVER_URL }}c3499461-picto-server-warmgrey.svg" width="100%" alt="" />
    </div>
  </div>
  {% include "shared/_ubuntu_advantage_server.html" %}
</div><!-- .row -->

<div class="row row-grey row-desktop-management row-management" id="ubuntu-advantage-for-desktop">
  <div class="twelve-col">
    <div class="seven-col product-intro">
      <h2>Ubuntu Advantage for desktops</h2>
      <p>From basic office tasks to complex development work, Ubuntu Advantage gives your organisation all the support you need to deploy and manage Ubuntu.</p>
      <p>Minimum order: 50 desktops</p>
      <p><a href="/desktop/enterprise">Learn more&nbsp;&rsaquo;</a></p>
    </div>
    <div class="prepend-two two-col text-center priority-0">
      <img src="{{ ASSET_SERVER_URL }}8480e7db-picto-desktop-orange.svg" width="100%" alt="" />
    </div>
  </div>
  <div class="eight-col">
    <table class="audience-enterprise ua-table">
      <thead>
        <tr>
          <th scope="col" class="row-title">&nbsp;</th>
          <th scope="col">Features</th>
        </tr>
      </thead>
      <tbody>
        <tr>
          <th>Landscape hosted edition</th>
          <td><img src="{{ ASSET_SERVER_URL }}f1a7515d-tick-darkaubergine.svg" alt="Yes" /></td>
        </tr>
        <tr>
          <th>Landscape on-premises server</th>
          <td>Optional</td>
        </tr>
        <tr>
          <th>Ubuntu Legal Assurance programme</th>
          <td><img src="{{ ASSET_SERVER_URL }}f1a7515d-tick-darkaubergine.svg" alt="Yes" /></td>
        </tr>
        <tr>
          <th>Knowledge Base</th>
          <td><img src="{{ ASSET_SERVER_URL }}f1a7515d-tick-darkaubergine.svg" alt="Yes" /></td>
        </tr>
        <tr>
          <th>Basic installation and applications</th>
          <td><img src="{{ ASSET_SERVER_URL }}f1a7515d-tick-darkaubergine.svg" alt="Yes" /></td>
        </tr>
        <tr>
          <th>Installation, applications and systems administration support</th>
          <td><img src="{{ ASSET_SERVER_URL }}f1a7515d-tick-darkaubergine.svg" alt="Yes" /></td>
        </tr>
        <tr>
          <th>Premium Service Engineer</th>
          <td>Optional</td>
        </tr>
        <tr>
          <th>Price per desktop per year<br />minimum order: 50 desktops</th>
          <td>$150</td>
        </tr>
      </tbody>
    </table>
  </div>
</div><!-- .row -->

<div class="row no-border">
  <h2>On-premises server available</h2>
  <div class="six-col">
    <p>Landscape is available as a SaaS delivered via the internet, or as an on-premises server installation behind your corporate firewall. In both cases the console can be accessed in any modern web browser.</p>
    <p>The advantage of a SaaS is that you don&rsquo;t have to buy or support extra hardware. Updates and new features are delivered automatically, with no need for installation management.</p>
  </div><!-- /.six-col -->
  <div class="six-col last-col">
    <p>If you&rsquo;d prefer a server on premises running behind your firewall, Landscape can be installed on private hardware. This is functionally identical to the SaaS, but you control the hardware.</p>
    <p>Whether Landscape fits your needs better as a SaaS or a server on premises, it&rsquo;s only available with a subscription to Ubuntu Advantage.</p>
  </div><!-- /.six-col -->
  <p class="twelve-col"><a href="/management/working-with-landscape">Find out more about working with Landscape&nbsp;&rsaquo;</a></p>
>>>>>>> 0cf64ebd
</div><!-- /.row -->
{% endblock content %}<|MERGE_RESOLUTION|>--- conflicted
+++ resolved
@@ -25,33 +25,6 @@
   </div>
 </div>
 <div class="row row-grey row-pricing">
-<<<<<<< HEAD
-	<div class="four-col box">
-			<div class="six-col prepend-three append-three row-pricing__image-container">
-				<img class="row-pricing__image" src="{{ ASSET_SERVER_URL }}dfd42685-picto-cloud-darkaubergine.svg" alt="" width="100%" />
-			</div>
-			<h3 class="row-pricing__title">Ubuntu Advantage for&nbsp;clouds&nbsp;</h3>
-			<p>from <span class="ua-price">&dollar;1,000</span> per year</p>
-			<p><a href="#ubuntu-advantage-for-cloud">Learn more&nbsp;&rsaquo;</a></p>
-	</div>
-	<div class="four-col box">
-			<div class="six-col prepend-three append-three row-pricing__image-container">
-				<img class="row-pricing__image" src="{{ ASSET_SERVER_URL }}c3499461-picto-server-warmgrey.svg" alt="" width="100%" />
-			</div>
-			<h3 class="row-pricing__title">Ubuntu Advantage for&nbsp;servers</h3>
-			<p>from <span class="ua-price">&dollar;320</span> per year</p>
-			<p><a href="#ubuntu-advantage-for-server">Learn more&nbsp;&rsaquo;</a></p>
-	</div>
-	<div class="four-col last-col box">
-			<div class="six-col prepend-three append-three row-pricing__image-container">
-				<img class="row-pricing__image" src="{{ ASSET_SERVER_URL }}8480e7db-picto-desktop-orange.svg" alt="" width="100%" />
-			</div>
-			<h3 class="row-pricing__title">Ubuntu Advantage for&nbsp;desktops</h3>
-			<p>from <span class="ua-price">&dollar;105</span> per year</p>
-			<p><a href="#ubuntu-advantage-for-desktop">Learn more&nbsp;&rsaquo;</a></p>
-	</div>
-</div>
-=======
   <div class="four-col box">
     <div class="six-col prepend-three append-three row-pricing__image-container">
       <img class="row-pricing__image" src="{{ ASSET_SERVER_URL }}dfd42685-picto-cloud-darkaubergine.svg" alt="" width="100%" />
@@ -77,99 +50,9 @@
     <p><a href="#ubuntu-advantage-for-desktop">Learn more&nbsp;&rsaquo;</a></p>
   </div>
 </div><!-- .row row-hero -->
->>>>>>> 0cf64ebd
-
-<div class="row row-grey row-pricing">
-	<div class="four-col box">
-			<div class="six-col prepend-three append-three row-pricing__image-container">
-				<img class="row-pricing__image" src="https://assets.ubuntu.com/v1/dfd42685-picto-cloud-darkaubergine.svg" alt="" width="100%" />
-			</div>
-			<h3 class="row-pricing__title">Ubuntu Advantage for&nbsp;clouds&nbsp;</h3>
-			<p>from <span class="ua-price">&dollar;1,000</span> per year</p>
-			<p><a href="#ubuntu-advantage-for-cloud">Learn more&nbsp;&rsaquo;</a></p>
-	</div>
-	<div class="four-col box">
-			<div class="six-col prepend-three append-three row-pricing__image-container">
-				<img class="row-pricing__image" src="{{ ASSET_SERVER_URL }}c3499461-picto-server-warmgrey.svg" alt="" width="100%" />
-			</div>
-			<h3 class="row-pricing__title">Ubuntu Advantage for&nbsp;servers</h3>
-			<p>from <span class="ua-price">&dollar;320</span> per year</p>
-			<p><a href="#ubuntu-advantage-for-server">Learn more&nbsp;&rsaquo;</a></p>
-	</div>
-	<div class="four-col last-col box">
-			<div class="six-col prepend-three append-three row-pricing__image-container">
-				<img class="row-pricing__image" src="{{ ASSET_SERVER_URL }}8480e7db-picto-desktop-orange.svg" alt="" width="100%" />
-			</div>
-			<h3 class="row-pricing__title">Ubuntu Advantage for&nbsp;desktops</h3>
-			<p>from <span class="ua-price">&dollar;105</span> per year</p>
-			<p><a href="#ubuntu-advantage-for-desktop">Learn more&nbsp;&rsaquo;</a></p>
-	</div>
-</div>
-
-{% include "shared/_ubuntu_advantage_whats_inlcuded.html" %}
-
-<<<<<<< HEAD
-<div class="row row-grey row-cloud-management row-management" id="ubuntu-advantage-for-cloud">
-	<div class="twelve-col">
-		<div class="seven-col product-intro">
-			<h2>Ubuntu Advantage for cloud</h2>
-			<p>Ubuntu Advantage offers support and management tools to keep your business productive in the cloud.</p>
-			<p><a href="/cloud/management">Learn more&nbsp;&rsaquo;</a></p>
-		</div>
-		<div class="prepend-two two-col text-center priority-0">
-			<img src="{{ ASSET_SERVER_URL }}dfd42685-picto-cloud-darkaubergine.svg" alt="" />
-		</div>
-	</div>
-	<table class="audience-enterprise">
-		<thead>
-			<tr>
-				<th scope="col" class="row-title">&nbsp;</th>
-				<th scope="col">Small</th>
-				<th scope="col">Medium</th>
-				<th scope="col">Large</th>
-			</tr>
-		</thead>
-		<tbody>
-			<tr>
-				<th>Physical nodes</th>
-				<td>Up to 100 nodes.</td>
-				<td>From 100 to 500 nodes.</td>
-				<td>More than 500 nodes.</td>
-			</tr>
-			<tr>
-				<th>Infrastructure 24/7 support</th>
-				<td><img src="{{ ASSET_SERVER_URL }}f1a7515d-tick-darkaubergine.svg" alt="Yes" /></td>
-				<td><img src="{{ ASSET_SERVER_URL }}f1a7515d-tick-darkaubergine.svg" alt="Yes" /></td>
-				<td><img src="{{ ASSET_SERVER_URL }}f1a7515d-tick-darkaubergine.svg" alt="Yes" /></td>
-			</tr>
-			<tr>
-				<th>Landscape On Premises Server</th>
-				<td><img src="{{ ASSET_SERVER_URL }}f1a7515d-tick-darkaubergine.svg" alt="Yes" /></td>
-				<td><img src="{{ ASSET_SERVER_URL }}f1a7515d-tick-darkaubergine.svg" alt="Yes" /></td>
-				<td><img src="{{ ASSET_SERVER_URL }}f1a7515d-tick-darkaubergine.svg" alt="Yes" /></td>
-			</tr>
-			<tr>
-				<th>Unlimited supported Ubuntu guests*</th>
-				<td><img src="{{ ASSET_SERVER_URL }}f1a7515d-tick-darkaubergine.svg" alt="Yes" /></td>
-				<td><img src="{{ ASSET_SERVER_URL }}f1a7515d-tick-darkaubergine.svg" alt="Yes" /></td>
-				<td><img src="{{ ASSET_SERVER_URL }}f1a7515d-tick-darkaubergine.svg" alt="Yes" /></td>
-			</tr>
-			<tr>
-				<th>Ceph storage included</th>
-				<td>64TB</td>
-				<td>64TB</td>
-				<td>64TB</td>
-			</tr>
-			<tr>
-				<th>Price per year per availability zone</th>
-				<td>USD $75,000</td>
-				<td>USD $180,000</td>
-				<td>USD $350,000</td>
-			</tr>
-		</tbody>
-	</table>
-	<p>*Support for guests is limited to office hours, but can be upgraded to 24/7</p>
-=======
+
+{% include "shared/_ubuntu_advantage_whats_included.html" %}
+
 <div class="row row-grey row-cloud-management row-management no-border no-padding-bottom" id="ubuntu-advantage-for-cloud">
     <div class="seven-col product-intro no-margin-bottom">
       <h2>Ubuntu Advantage for clouds</h2>
@@ -204,7 +87,6 @@
     {% include "shared/_ubuntu_advantage_cloud_service_provider.html" %}
   </div>
 </div>
->>>>>>> 0cf64ebd
 
 <div class="row row-grey">
   <div class="eight-col">
@@ -259,194 +141,6 @@
 </div><!-- .row -->
 
 <div class="row row-grey row-server-management row-management" id="ubuntu-advantage-for-server">
-<<<<<<< HEAD
-	<div class="twelve-col">
-		<div class="seven-col product-intro">
-			<h2>Ubuntu Advantage for server</h2>
-			<p>Whether it&rsquo;s for basic server workloads or high-availability clustering, Ubuntu Advantage has you covered.</p>
-			<p><a href="/server/management">Learn more&nbsp;&rsaquo;</a></p>
-		</div>
-		<div class="prepend-two two-col text-center priority-0">
-			<img src="{{ ASSET_SERVER_URL }}c3499461-picto-server-warmgrey.svg" width="100%" alt="" />
-		</div>
-	</div>
-	<table class="audience-enterprise">
-		<thead>
-			<tr>
-				<th scope="col" class="row-title">Features</th>
-				<th scope="col">Essential</th>
-				<th scope="col">Standard</th>
-				<th scope="col">Advanced</th>
-			</tr>
-		</thead>
-		<tbody>
-			<tr>
-				<td></td>
-				<td>Ideal for common workloads such as file and print, email, network, web and application serving.</td>
-				<td>Suitable for server virtualisation and integration into existing infrastructures such as Windows networks.</td>
-				<td>Tailored for more advanced configurations such as high-availability failover and clustering.</td>
-			</tr>
-			<tr>
-				<th>Landscape SaaS Edition</th>
-				<td><img src="{{ ASSET_SERVER_URL }}f1a7515d-tick-darkaubergine.svg" alt="Yes" /></td>
-				<td><img src="{{ ASSET_SERVER_URL }}f1a7515d-tick-darkaubergine.svg" alt="Yes" /></td>
-				<td><img src="{{ ASSET_SERVER_URL }}f1a7515d-tick-darkaubergine.svg" alt="Yes" /></td>
-			</tr>
-			<tr>
-				<th>Landscape On Premises Server</th>
-				<td>Optional</td>
-				<td>Optional</td>
-				<td>Optional</td>
-			</tr>
-			<tr>
-				<th>Ubuntu Legal Assurance programme</th>
-				<td><img src="{{ ASSET_SERVER_URL }}f1a7515d-tick-darkaubergine.svg" alt="Yes" /></td>
-				<td><img src="{{ ASSET_SERVER_URL }}f1a7515d-tick-darkaubergine.svg" alt="Yes" /></td>
-				<td><img src="{{ ASSET_SERVER_URL }}f1a7515d-tick-darkaubergine.svg" alt="Yes" /></td>
-			</tr>
-			<tr>
-				<th>Knowledge Base</th>
-				<td><img src="{{ ASSET_SERVER_URL }}f1a7515d-tick-darkaubergine.svg" alt="Yes" /></td>
-				<td><img src="{{ ASSET_SERVER_URL }}f1a7515d-tick-darkaubergine.svg" alt="Yes" /></td>
-				<td><img src="{{ ASSET_SERVER_URL }}f1a7515d-tick-darkaubergine.svg" alt="Yes" /></td>
-			</tr>
-			<tr>
-				<th>Basic installation and applications</th>
-				<td><img src="{{ ASSET_SERVER_URL }}f1a7515d-tick-darkaubergine.svg" alt="Yes" /></td>
-				<td><img src="{{ ASSET_SERVER_URL }}f1a7515d-tick-darkaubergine.svg" alt="Yes" /></td>
-				<td><img src="{{ ASSET_SERVER_URL }}f1a7515d-tick-darkaubergine.svg" alt="Yes" /></td>
-			</tr>
-			<tr>
-				<th>Windows integration</th>
-				<td>&nbsp;</td>
-				<td><img src="{{ ASSET_SERVER_URL }}f1a7515d-tick-darkaubergine.svg" alt="Yes" /></td>
-				<td><img src="{{ ASSET_SERVER_URL }}f1a7515d-tick-darkaubergine.svg" alt="Yes" /></td>
-			</tr>
-			<tr>
-				<th>Virtualisation</th>
-				<td>&nbsp;</td>
-				<td>&nbsp;</td>
-				<td><img src="{{ ASSET_SERVER_URL }}f1a7515d-tick-darkaubergine.svg" alt="Yes" /></td>
-			</tr>
-			<tr>
-				<th>Clustering and high availability failover</th>
-				<td>&nbsp;</td>
-				<td>&nbsp;</td>
-				<td><img src="{{ ASSET_SERVER_URL }}f1a7515d-tick-darkaubergine.svg" alt="Yes" /></td>
-			</tr>
-			<tr>
-				<th>Ceph support</th>
-				<td>&nbsp;</td>
-				<td>Optional</td>
-				<td>Optional</td>
-			</tr>
-			<tr>
-				<th>Technical Account Manager</th>
-				<td>Optional</td>
-				<td>Optional</td>
-				<td>Optional</td>
-			</tr>
-			<tr>
-				<th>Price per server per year</th>
-				<td>USD $320</td>
-				<td>USD $700</td>
-				<td>USD $1,200</td>
-			</tr>
-		</tbody>
-	</table>
-</div><!-- .row -->
-
-<div class="row row-grey row-desktop-management row-management" id="ubuntu-advantage-for-desktop">
-	<div class="twelve-col">
-		<div class="seven-col product-intro">
-			<h2>Ubuntu Advantage for desktop</h2>
-			<p>From basic office tasks to complex development work, Ubuntu Advantage gives your organisation all the support you need to deploy and manage Ubuntu.</p>
-			<p><a href="/desktop/management">Learn more&nbsp;&rsaquo;</a></p>
-		</div>
-		<div class="prepend-two two-col text-center priority-0">
-			<img src="{{ ASSET_SERVER_URL }}8480e7db-picto-desktop-orange.svg" width="100%" alt="" />
-		</div>
-	</div>
-	<table class="audience-enterprise">
-		<thead>
-			<tr>
-				<th scope="col" class="row-title">Features</th>
-				<th scope="col">Standard</th>
-				<th scope="col">Advanced</th>
-			</tr>
-		</thead>
-		<tbody>
-			<tr>
-				<td></td>
-				<td>For general business use such as email, messaging and web browsing.</td>
-				<td>For more intensive desktop usage, such as work conducted by developers.</td>
-			</tr>
-			<tr>
-				<th>Landscape SaaS Edition</th>
-				<td><img src="{{ ASSET_SERVER_URL }}f1a7515d-tick-darkaubergine.svg" alt="Yes" /></td>
-				<td><img src="{{ ASSET_SERVER_URL }}f1a7515d-tick-darkaubergine.svg" alt="Yes" /></td>
-			</tr>
-			<tr>
-				<th>Landscape On Premises Server</th>
-				<td>Optional</td>
-				<td>Optional</td>
-			</tr>
-			<tr>
-				<th>Ubuntu Legal Assurance programme</th>
-				<td><img src="{{ ASSET_SERVER_URL }}f1a7515d-tick-darkaubergine.svg" alt="Yes" /></td>
-				<td><img src="{{ ASSET_SERVER_URL }}f1a7515d-tick-darkaubergine.svg" alt="Yes" /></td>
-			</tr>
-			<tr>
-				<th>Knowledge Base</th>
-				<td><img src="{{ ASSET_SERVER_URL }}f1a7515d-tick-darkaubergine.svg" alt="Yes" /></td>
-				<td><img src="{{ ASSET_SERVER_URL }}f1a7515d-tick-darkaubergine.svg" alt="Yes" /></td>
-			</tr>
-			<tr>
-				<th>Basic installation and applications</th>
-				<td><img src="{{ ASSET_SERVER_URL }}f1a7515d-tick-darkaubergine.svg" alt="Yes" /></td>
-				<td><img src="{{ ASSET_SERVER_URL }}f1a7515d-tick-darkaubergine.svg" alt="Yes" /></td>
-			</tr>
-			<tr>
-				<th>Installation, applications and systems administration support</th>
-				<td><img src="{{ ASSET_SERVER_URL }}f1a7515d-tick-darkaubergine.svg" alt="Yes" /></td>
-				<td><img src="{{ ASSET_SERVER_URL }}f1a7515d-tick-darkaubergine.svg" alt="Yes" /></td>
-			</tr>
-			<tr>
-				<th>Desktop virtualisation</th>
-				<td></td>
-				<td><img src="{{ ASSET_SERVER_URL }}f1a7515d-tick-darkaubergine.svg" alt="Yes" /></td>
-			</tr>
-			<tr>
-				<th>Developer tools</th>
-				<td></td>
-				<td><img src="{{ ASSET_SERVER_URL }}f1a7515d-tick-darkaubergine.svg" alt="Yes" /></td>
-			</tr>
-			<tr>
-				<th>Premium Service Engineer</th>
-				<td>Optional</td>
-				<td>Optional</td>
-			</tr>
-			<tr>
-				<th>Price per desktop per year</th>
-				<td>USD $105</td>
-				<td>USD $165</td>
-			</tr>
-		</tbody>
-	</table>
-</div><!-- .row -->
-
-<div class="row no-border">
-	<h2>On Premises Server available</h2>
-		<div class="six-col">
-			<p>Landscape is available as a SaaS delivered via the internet, or as an on premises server installation behind your corporate firewall. In both cases the console can be accessed in any modern web browser.</p>
-			<p>The advantage of a SaaS is that you don&rsquo;t have to buy or support extra hardware. Updates and new features are delivered automatically, with no need for installation management.</p>
-		</div><!-- /.six-col -->
-		<div class="six-col last-col">
-			<p>If you&rsquo;d prefer a server on premises running behind your firewall, Landscape can be installed on private hardware. This is functionally identical to the SaaS, but you control the hardware.</p>
-			<p>Whether Landscape fits your needs better as a SaaS or a server on premises, it&rsquo;s only available with a subscription to Ubuntu Advantage.</p>
-		</div><!-- /.six-col -->
-	<p class="twelve-col"><a href="/management/working-with-landscape">Find out more about working with Landscape&nbsp;&rsaquo;</a></p>
-=======
   <div class="twelve-col">
     <div class="seven-col product-intro">
       <h2>Ubuntu Advantage for servers</h2>
@@ -529,6 +223,9 @@
     <p>Whether Landscape fits your needs better as a SaaS or a server on premises, it&rsquo;s only available with a subscription to Ubuntu Advantage.</p>
   </div><!-- /.six-col -->
   <p class="twelve-col"><a href="/management/working-with-landscape">Find out more about working with Landscape&nbsp;&rsaquo;</a></p>
->>>>>>> 0cf64ebd
 </div><!-- /.row -->
-{% endblock content %}+
+
+
+{% endblock content %}
+{% block footer_extra %}{{ marketo }}{% endblock footer_extra %}