{% extends "management/base_management.html" %}

{% block title %}Compliance | Management{% endblock %}
{% block meta_description %}Landscape, the systems management solution from Canonical, includes everything you need to ensure your Ubuntu deployment is fully compliant at all times, eliminating human error and time wasted on manual compilation of audit information. {% endblock %}
{% block meta_keywords %}Landscape, systems management, Ubuntu, Canonical, compliance, compliant, regulations, regulatory, enterprise, software, patch, patching, report, reporting, log, logging, security, audit, RBAC, role-based access control, hardware, machine, desktop, server, cloud, complexity, automation{% endblock %}

{% block second_level_nav_items %}
	{% include "templates/_nav_breadcrumb.html" with section_title="Management" page_title="Compliance"  %}
{% endblock second_level_nav_items %}

{% block content %}
<div class="row row-hero equal-height">
	<div class="eight-col">
		<h1>Compliance</h1>
		<p>All IT departments are subject to compliance requirements &ndash; both industry-wide and market-specific. With an emphasis on automation to save time and eliminate human error, Landscape includes several features that make compliance much easier to achieve and maintain, from role-based access control to extensive reporting and audit logging.</p>
		<p class="twelve-col"><a class="button--primary" href="https://landscape.canonical.com/trial-registration">Get a free 30-day trial</a> or <a href="/management/contact-us">contact us about Landscape&nbsp;&rsaquo;</a></p>
<<<<<<< HEAD
	</div>
	<div class="four-col last-col equal-height__align-vertically">
		<img src="{{ ASSET_SERVER_URL }}c74f59b7-picto-reducecosts-warmgrey.svg" width="200" height="200" alt="" class="priority-0" />
	</div>
</div>
=======
	</div><!-- /.eight-col -->
	<span>
		<img src="{{ ASSET_SERVER_URL }}c74f59b7-picto-reducecosts-warmgrey.svg" width="200" height="200" alt="" class="priority-0" />
	</span>
</div><!-- .row row-hero -->
>>>>>>> 42f1fbc6

<div class="row">
	<div class="six-col no-margin-bottom">
		<img class="flush-left touch-border" src="{{ ASSET_SERVER_URL }}f9bc09b5-image-patch-compliance.jpg"  alt="" />
	</div><!-- /.six-col -->
	<div class="six-col last-col">
		<h3>Patch compliance</h3>
		<p>By managing your systems in bulk, Landscape makes it easy for you to stay in control of every machine in your asset fleet, eliminating the complexity that can lead to non-compliance. You can see at a glance which machines are patched or not &ndash; and with which updates. You can define subsets of machines to be updated at different times or with different patches. And you can assign policies instructing them to update automatically &ndash; either with all available software updates or with security patches only.</p>
		<a href="/management/landscape-features">More about software management with Landscape&nbsp;&rsaquo;</a>
	</div><!-- /.six-col -->
</div><!-- .row -->

<div class="row">
	<div class="six-col">
		<h3>Role-based access control (RBAC)</h3>
		<p>As any IT manager knows, compliance is about more than reporting. It starts with the implementation of compliance policies and processes.</p>
		<p>The latest version of Landscape introduces extensive access-control extensions, enabling you to implement the access policies you need. Roles such as &lsquo;Auditor&rsquo; (with read access to everything but write access to nothing) or &lsquo;Security Analyst&rsquo; (with authentication to execute scripts but not modify them or create new ones) can be defined, right up to the restriction-free &rsquo;Full Administrator&rsquo; level. Fine-grained control over these credentials is provided, with a default configuration included to ensure that these features can be used without customisation. Meanwhile, CIOs will appreciate the ability to define independent security administrator roles when needed.</p>
		<p><a href="/management/working-with-landscape">Watch the compliance and reporting video on the Working with Landscape page&nbsp;&rsaquo;</a></p>
	</div>
	<div class="six-col last-col no-margin-bottom">
		<img class="flush-right touch-border" src="{{ ASSET_SERVER_URL }}592e6e94-image-rbac.jpg" alt="" />
	</div>
</div><!-- .row -->

<div class="row">
	<div class="six-col no-margin-bottom">
		<img class="flush-left touch-border" src="{{ ASSET_SERVER_URL }}77b2dea4-image-audit-logging.jpg" height="351" width="462" alt="" />
	</div><!-- /.six-col -->
	<div class="six-col last-col">
		<h3>Audit logging</h3>
		<p>Many organisations waste valuable resource by asking skilled administrators to spend hours or days compiling audit information manually. By using the automatic audit logging features built into Landscape, you can free up your administrators to concentrate on more productive activities.</p>
	</div><!-- /.six-col -->
</div><!-- .row -->

<div class="row no-border">
	<div class="twelve-col">
		<div class="nine-col">
			<h3>Compliance reporting</h3>
			<p>Landscape can accelerate the process of producing and collating compliance information, thanks to its built-in reporting capabilities. All report data is published to the web console by default, but it can also be exported in CSV format or accessed via the API.</p>
			<p>Landscape produces standardised compliance reports, showing which machines are up-to-date with security patches. Machines are clearly shown as compliant or non-compliant. For non-compliant machines, further detail is also available, including the total number of days for which they have been non-compliant (or out of contact with the Landscape server). The speed with which they are brought into compliance is also tracked, to accelerate the audit process.</p>
		</div>
	</div>
	<div class="twelve-col">
		<p><img src="{{ ASSET_SERVER_URL }}e33ef6a1-image-compliance-reporting.png" alt="" /></p>
	</div>
</div><!-- .row -->



<<<<<<< HEAD
{% endblock content %}
=======
{% endblock content %}
>>>>>>> 42f1fbc6
<|MERGE_RESOLUTION|>--- conflicted
+++ resolved
@@ -14,19 +14,11 @@
 		<h1>Compliance</h1>
 		<p>All IT departments are subject to compliance requirements &ndash; both industry-wide and market-specific. With an emphasis on automation to save time and eliminate human error, Landscape includes several features that make compliance much easier to achieve and maintain, from role-based access control to extensive reporting and audit logging.</p>
 		<p class="twelve-col"><a class="button--primary" href="https://landscape.canonical.com/trial-registration">Get a free 30-day trial</a> or <a href="/management/contact-us">contact us about Landscape&nbsp;&rsaquo;</a></p>
-<<<<<<< HEAD
 	</div>
 	<div class="four-col last-col equal-height__align-vertically">
 		<img src="{{ ASSET_SERVER_URL }}c74f59b7-picto-reducecosts-warmgrey.svg" width="200" height="200" alt="" class="priority-0" />
 	</div>
 </div>
-=======
-	</div><!-- /.eight-col -->
-	<span>
-		<img src="{{ ASSET_SERVER_URL }}c74f59b7-picto-reducecosts-warmgrey.svg" width="200" height="200" alt="" class="priority-0" />
-	</span>
-</div><!-- .row row-hero -->
->>>>>>> 42f1fbc6
 
 <div class="row">
 	<div class="six-col no-margin-bottom">
@@ -73,11 +65,4 @@
 		<p><img src="{{ ASSET_SERVER_URL }}e33ef6a1-image-compliance-reporting.png" alt="" /></p>
 	</div>
 </div><!-- .row -->
-
-
-
-<<<<<<< HEAD
-{% endblock content %}
-=======
-{% endblock content %}
->>>>>>> 42f1fbc6
+{% endblock content %}