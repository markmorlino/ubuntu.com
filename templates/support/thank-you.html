{% extends "support/base_support-v1.html" %}

{% block title %}Thank you | Support{% endblock %}

<<<<<<< HEAD
{% block second_level_nav_items %}
  {% include "templates/_nav_breadcrumb-v1.html" with section_title="Support" subsection_title="Contact us" page_title="Thank you" %}
{% endblock second_level_nav_items %}
=======
>>>>>>> e44f07e3

{% block content %}

<section class="p-strip is-bordered is-deep">
  <div class="row">
    <div class="u-equal-height">
      <div class="col-6">
        <h1>Thank you for contacting us about Ubuntu&nbsp;Advantage</h1>
        <p class="p-heading--four">A member of our team will be in touch within one working day</p>
      </div>
      <div class="col-5 u-vertically-center u-align--center u-hidden--small">
        <img src="{{ ASSET_SERVER_URL }}52d53696-picto-thankyou-midaubergine.svg" alt="smile" width="200" height="200" />
      </div>
    </div>
  </div>
</section>

{% include "shared-v1/_thank_you_footer.html" %}

{% endblock content %}
{% block footer_extra %}
<!-- Google Code for Services Canonical &mdash; contact us Conversion Page -->
<script>
  /* <![CDATA[ */
  var google_conversion_id = 1012391776;
  var google_conversion_language = "en";
  var google_conversion_format = "3";
  var google_conversion_color = "ffffff";
  var google_conversion_label = "utP4CMDOwQMQ4L7f4gM";
  var google_conversion_value = 0;
  /* ]]> */
</script>
<script type="text/javascript" src="https://www.googleadservices.com/pagead/conversion.js">
</script>
<noscript>
  <div style="display:inline;">
    <img height="1" width="1" style="border-style:none;" alt="" src="https://www.googleadservices.com/pagead/conversion/1012391776/?value=0&amp;label=utP4CMDOwQMQ4L7f4gM&amp;guid=ON&amp;script=0"/>
  </div>
</noscript>
{% endblock footer_extra %}<|MERGE_RESOLUTION|>--- conflicted
+++ resolved
@@ -1,13 +1,6 @@
 {% extends "support/base_support-v1.html" %}
 
 {% block title %}Thank you | Support{% endblock %}
-
-<<<<<<< HEAD
-{% block second_level_nav_items %}
-  {% include "templates/_nav_breadcrumb-v1.html" with section_title="Support" subsection_title="Contact us" page_title="Thank you" %}
-{% endblock second_level_nav_items %}
-=======
->>>>>>> e44f07e3
 
 {% block content %}
 
