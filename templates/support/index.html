{% extends "support/base_support.html" %}

{% block title %}Support and management{% endblock %}
{% block meta_description %}Ubuntu Advantage for Infrastructure offers a single, per-node packaging of the most comprehensive software, security and IaaS support in the industry, with OpenStack support, Kubernetes support included, and Livepatch, Landscape and Extended Security Maintenance to address security and compliance concerns.{% endblock %}
{% block meta_copydoc %}https://docs.google.com/document/d/1liY2ulrI3JiICSJquTn9cH0Hu-R6H3ufmEmYhive-QI/edit{% endblock meta_copydoc %}

{% block content %}
<section class="p-strip is-deep is-bordered">
  <div class="row u-equal-height">
    <div class="col-7">
      <h1>Ubuntu Advantage</h1>
      <h4>Open Source for the enterprise</h4>
      <p>Ubuntu Advantage for infrastructure offers a single, per-node packaging of the most comprehensive software, security and IaaS support in the industry. With OpenStack and Kubernetes support included, Ubuntu Advantage for Infrastructure provides everything you need to future-proof your data centre.</p>
      <p>
        <a href="https://buy.ubuntu.com" class="p-button--positive"><span class="p-link--external">Visit the store</span></a>
        <a href="{{ ASSET_SERVER_URL }}63deda69-canonical-ua-datasheet-2018-09-14.pdf" class="p-button--neutral">Read the Ubuntu Advantage datasheet</a>
      </p>
    </div>
    <div class="col-5 u-align--center u-vertically-center u-hide--small">
      <img alt="" src="{{ ASSET_SERVER_URL }}11da76f5-image-management.svg" width="288" />
    </div>
  </div>
</section>

{% include "shared/_call-sales.html" with colour="dark" %}

<nav class="p-tabs p-sticky-nav">
  <ul class="p-tabs__list" role="tablist">
    <li class="p-tabs__item" role="presentation">
      <a class="p-tabs__link js-sticky-tab" href="#what-is-ua">What's Ubuntu Advantage</a>
    </li>
    <li class="p-tabs__item" role="presentation">
      <a class="p-tabs__link js-sticky-tab" href="#stories">Customer stories</a>
    </li>
    <li class="p-tabs__item" role="presentation">
      <a class="p-tabs__link js-sticky-tab" href="#solutions">Solutions</a>
    </li>
    <li class="p-tabs__item" role="presentation">
      <a class="p-tabs__link js-sticky-tab" href="#get-ua">Get Ubuntu Advantage</a>
    </li>
  </ul>
</nav>

<section class="p-strip is-deep is-bordered" id="what-is-ua">
  <div class="row">
    <h2>The most comprehensive Linux enterprise subscription</h2>
    <ul class="p-matrix is-trisected u-clearfix">
      <li class="p-matrix__item">
        <div class="p-matrix__content">
          <h3 class="p-matrix__title p-heading--four">Enterprise-grade security and auditing</h3>
          <p class="p-matrix__desc">Access to the <a href="/server/livepatch">Canonical Livepatch Service</a>, <a href="/esm">ESM</a> and <a href="https://landscape.canonical.com/" class="p-link--external">Landscape</a> for audit and compliance reporting.</p>
        </div>
      </li>
      <li class="p-matrix__item">
        <div class="p-matrix__content">
          <h3 class="p-matrix__title p-heading--four">IP legal assurance</h3>
          <p class="p-matrix__desc">The <a href="/legal/ubuntu-advantage-assurance">Ubuntu Assurance Programme</a> provides indemnification against claims of intellectual property infringement.</p>
          </div>
        </li>
        <li class="p-matrix__item">
          <div class="p-matrix__content">
            <h3 class="p-matrix__title p-heading--four">OpenStack and Kubernetes included</h3>
            <p class="p-matrix__desc">No more double-paying for your infrastructure stack. OpenStack, Kubernetes, Ceph and Linux support in a single subscription.</p>
          </div>
        </li>
        <li class="p-matrix__item">
          <div class="p-matrix__content">
            <h3 class="p-matrix__title p-heading--four">24/7 phone and web support</h3>
            <p class="p-matrix__desc">includes access to our world-class enterprise support team through our web portal, knowledge base or via phone.</p>
          </div>
        </li>
        <li class="p-matrix__item">
          <div class="p-matrix__content">
            <h3 class="p-matrix__title p-heading--four">Certified technology</h3>
            <p class="p-matrix__desc">Ubuntu runs everywhere you rely on it to power your mission-critical workloads.</p>
          </div>
        </li>
        <li class="p-matrix__item">
          <div class="p-matrix__content">
            <h3 class="p-matrix__title p-heading--four">Flexible managed services options</h3>
            <p class="p-matrix__desc">Get quickly up and running with managed OpenStack, managed Kubernetes, or a combination of both.</p>
          </div>
        </li>
<<<<<<< HEAD
        <li class="p-matrix__item">
          <div class="p-matrix__content">
            <h3 class="p-matrix__title p-heading--four">Livepatch</h3>
            <p class="p-matrix__desc">
              For greater service availability, compliance and security, <a class="p-matrix__link" href="/livepatch">Canonical Livepatch Service</a> means that the most urgent and critical Linux kernel security patches are applied without rebooting.
            </p>
            </div>
          </li>
          <li class="p-matrix__item">
            <div class="p-matrix__content">
              <h3 class="p-matrix__title p-heading--four">Ubuntu Advantage for public cloud</h3>
              <p class="p-matrix__desc">
                Flexible Ubuntu Virtual Guest options designed for virtualised workloads on <a class="p-matrix__link" href="/public-cloud">Ubuntu-certified public clouds</a>.</p>
            </div>
          </li>
        </ul>
        <p>
          <a href="/pricing" class="p-button--positive">Learn more about Ubuntu Advantage</a>
        </p>
      </div>
    </section>
=======
      </ul>
      <p>
        <a href="/support/plans-and-pricing" class="p-button--positive">Learn more about Ubuntu Advantage</a>
      </p>
    </div>
  </section>
>>>>>>> f5c171a5

    {% include "shared/_case-study-itstrategen.html" %}
    {% include "shared/_case-study-allan-gray.html" %}

    <section class="p-strip is-bordered is-deep u-image-position" id="solutions">
      <div class="row">
        <div class="col-7">
          <h3>Systems management and security at scale</h3>
          <p>Automate day-to-day management with Landscape, the most cost-effective tool to support and monitor large and rapidly expanding networks of clouds, servers and desktops. Use Landscape for audit reporting, security compliance and patch management at scale. Landscape is available as a service from the cloud or on-premises for compliance with stricter security requirements.</p>
        </div>
      </div>
      <div class="row  u-equal-height">
        <div class="col-5">
          <ul class="p-list">
            <li class="p-list__item is-ticked">Manage physical, virtual and cloud-based systems</li>
            <li class="p-list__item is-ticked">Automate package management</li>
            <li class="p-list__item is-ticked">Maintain security and compliance</li>
            <li class="p-list__item is-ticked">Control inventory</li>
            <li class="p-list__item is-ticked">API access for integration and reporting</li>
            <li class="p-list__item is-ticked">Role-Based Access Control</li>
          </ul>
          <p>
            <a class="p-link--external" href="https://landscape.canonical.com/">Learn more about Landscape</a>
          </p>
        </div>
        <div class="col-7 u-hide--small u-vertically-center">
          <img src="{{ ASSET_SERVER_URL }}b89de9f4-feature.png?w=500" width="500" alt="screenshot of Landscape" />
        </div>
      </div>
    </section>

    <section class="p-strip is-bordered is-deep">
      <div class="row u-equal-height u-vertically-center">
        <div class="col-7 u-hide--small">
          <img src="{{ ASSET_SERVER_URL }}4d62c90a-applying-Livepatches.png?w=500" width="500" alt="Screenshot of applying livepatches" />
        </div>
        <div class="col-7">
          <h3>Apply critical kernel patches without rebooting</h3>
          <p>The Canonical Livepatch Service enables you to apply critical kernel security fixes to your Ubuntu systems without rebooting. Available on LTS-based systems, Livepatch reduces downtime while maintaining compliance and security.</p>
          <p><a href="/livepatch">Learn more about the Canonical Livepatch Service&nbsp;&rsaquo;</a></p>
        </div>
      </section>

      <section class="p-strip is-bordered is-deep">
        <div class="row u-vertically-center">
          <div class="col-6">
            <h3>The best security coverage in the open source world, period.</h3>
            <p>Extended Security Maintenance (ESM) offers exclusive access to critical security updates for Ubuntu LTS.</p>
            <p><a href="/esm">Learn more about ESM&nbsp;&rsaquo;</a></p>
          </div>
          <div class="col-6 u-vertically-center u-align--center u-hide--small">
            <img src="{{ ASSET_SERVER_URL }}9e59756d-shield-ESM.svg" width="150" alt="" />
          </div>
        </section>

        <section class="p-strip--light is-deep is-bordered" id="get-ua">
          <div class="row">
            <div class="col-10">
              <h2>How to get Ubuntu Advantage for Infrastructure</h2>
            </div>
          </div>
          <div class="row p-divider u-equal-height u-vertically-spaced">
            <div class="col-4 p-divider__block">
              <h4>Buy direct from the Ubuntu store</h4>
              <p>For your desktops, servers, and virtual machines, buy Ubuntu Advantage from our online store.</p>
              <p><a href="https://buy.ubuntu.com/" class="p-matrix__link p-link--external">Purchase at buy.ubuntu.com</a></p>
            </div>
            <div class="col-4 p-divider__block">
              <h4>Buy from the AWS Marketplace</h4>
              <p>For Amazon AWS, you can purchase Ubuntu Advantage through the AWS Marketplace.</p>
              <p>Purchase <a href="https://aws.amazon.com/marketplace/pp/B0733NKN6C?qid=1508399270716&sr=0-2&ref_=srh_res_product_title" class="p-link--external">Essential</a>, <a href="https://aws.amazon.com/marketplace/pp/B01MZ1LSBQ?qid=1486382973569&sr=0-1&ref_=srh_res_product_title" class="p-link--external">Standard</a> or <a href="https://aws.amazon.com/marketplace/pp/B01N9JG6EM?qid=1490357851557&sr=0-7&ref_=srh_res_product_title" class="p-link--external">Advanced</a></p>
            </div>
            <div class="col-4 p-divider__block">
              <h4>Talk to a member of the team</h4>
              <p>We can recommend a support package that best suits the needs of your organisation. </p>
              <p><a class="p-button--neutral js-invoke-modal" href="/support/contact-us?product=support-overview">Contact us</a></p>
            </div>
          </div>
        </section>


        <section class="p-strip is-bordered is-deep">
          <div class="row">
            <div class="ten-col push-one align-center">
              <h2 class="p-muted-heading u-align--center">A selection of Ubuntu Advantage customers</h2>
              <ul class="p-inline-images">
                <li class="p-inline-images__item">
                  <img class="p-inline-images__logo" src="{{ ASSET_SERVER_URL }}1a062141-logo-bloomberg.svg" width="187" alt="Bloomburg logo">
                </li>
                <li class="p-inline-images__item">
                  <img class="p-inline-images__logo" src="{{ ASSET_SERVER_URL }}d8f890fb-logo-at%26t.svg" width="145" alt="at&amp;t  logo">
                </li>
                <li class="p-inline-images__item">
                  <img class="p-inline-images__logo" src="{{ ASSET_SERVER_URL }}3161e6ba-logo-walmart.svg" width="210" alt="Walmart logo">
                </li>
                <li class="p-inline-images__item">
                  <img class="p-inline-images__logo" src="{{ ASSET_SERVER_URL }}03a06060-logo-deutschetelekom.svg" width="242" alt="Deutshe Telekom logo">
                </li>
                <li class="p-inline-images__item">
                  <img class="p-inline-images__logo" src="{{ ASSET_SERVER_URL }}e0f7037f-logo-ebay.svg" width="170" alt="Ebay logo">
                </li>
                <li class="p-inline-images__item">
                  <img class="p-inline-images__logo" src="{{ ASSET_SERVER_URL }}06c5609f-logo-cisco.svg" width="156" alt="Cisco logo">
                </li>
                <li class="p-inline-images__item">
                  <img class="p-inline-images__logo" src="{{ ASSET_SERVER_URL }}ddb0f9d6-logo-ntt.svg" width="71" alt="NTT logo">
                </li>
                <li class="p-inline-images__item">
                  <img class="p-inline-images__logo" src="{{ ASSET_SERVER_URL }}15e9c496-logo-bestbuy.svg" width="166" alt="Best Buy logo">
                </li>
                <li class="p-inline-images__item">
                  <img class="p-inline-images__logo" src="{{ ASSET_SERVER_URL }}0c18b0ae-paypal_logo.svg" width="166" alt="Paypal logo">
                </li>
              </ul>
            </div>
          </div>
        </section>


        <section id="community-support" class="p-strip--light is-deep">
          <div class="row u-equal-height">
            <div class="col-8">
              <h2>Community support</h2>
              <p>Ubuntu is one of the world’s largest open source projects, so support is easily found from a wide variety of sources. Take a look at the community forums &mdash; they&rsquo;re used by millions of enthusiasts who can share their expertise and experience with you. </p>
              <p><a href="/support/community-support">Learn more about community support&nbsp;&rsaquo;</a></p>
            </div>
            <div class="col-4 u-hide--small u-align--center u-vertically-center">
              <img src="{{ ASSET_SERVER_URL }}039628d5-picto-community-orange.svg" width="150" alt="Community">
            </div>
          </div>
        </section>

        {% include "shared/contextual_footers/_contextual_footer.html"  with first_item="_support_landscape" second_item="_support_contact_us" third_item="_further_reading" %}
        {% include "shared/forms/interactive/_support.html" with formid="1240"   lpId="2065"  returnURL="https://www.ubuntu.com/support/thank-you" lpurl="https://pages.ubuntu.com/things-contact-us.html" %}

        {% endblock content %}<|MERGE_RESOLUTION|>--- conflicted
+++ resolved
@@ -81,7 +81,6 @@
             <p class="p-matrix__desc">Get quickly up and running with managed OpenStack, managed Kubernetes, or a combination of both.</p>
           </div>
         </li>
-<<<<<<< HEAD
         <li class="p-matrix__item">
           <div class="p-matrix__content">
             <h3 class="p-matrix__title p-heading--four">Livepatch</h3>
@@ -103,14 +102,6 @@
         </p>
       </div>
     </section>
-=======
-      </ul>
-      <p>
-        <a href="/support/plans-and-pricing" class="p-button--positive">Learn more about Ubuntu Advantage</a>
-      </p>
-    </div>
-  </section>
->>>>>>> f5c171a5
 
     {% include "shared/_case-study-itstrategen.html" %}
     {% include "shared/_case-study-allan-gray.html" %}
