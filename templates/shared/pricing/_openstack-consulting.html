--- conflicted
+++ resolved
@@ -29,13 +29,8 @@
     </tr>
     <tr>
       <td>Software Defined Networking options</td>
-<<<<<<< HEAD
-      <td>OVS (GRE and/or VXLAN)</td>
-      <td>OVS with Provider Networks, BGP, DVR (Juniper Contrail, Cisco ACI, Nokia Nuage and more available as add-ons)</td>
-=======
       <td class="p-table__cell--highlight">OVS (GRE and/or VXLAN)</td>
       <td class="p-table__cell--highlight">Calico, Juniper Contrail, Cplane, Cisco ACI, Nuage and more</td>
->>>>>>> 37e1b407
     </tr>
     <tr>
       <td>Software Defined Storage options</td>
