<<<<<<< HEAD
<script src="http://www.ubuntu.com/misc/jquery.js?J"></script>
<script>
	$(document).ready(function() {
		// Can't bind multiple event handlers simultaneously in this version of jQuery
		var email_input = $('#Email');
	
		email_input.focus(function() {
			if ($(this).val() == 'Enter your email address') {
				$(this).val('');
				$(this).css('font-style', 'normal');
				$(this).css('color', '#333');
			}
		});
		email_input.blur(function() {
			if ($(this).val() == '') {
				$(this).val('Enter your email address');
				$(this).css('font-style', 'italic');
				$(this).css('color', '#999');
			}
		});
	});
</script>

<script>
function fieldValidate(field) {
	/* call Mkto.setError(field, message) and return false to mark a field value invalid */
	/* return 'skip' to bypass the built-in validations */
	return 'skip';
}
</script>
			
<script> function mktoGetForm() {return document.getElementById('mktForm_1010'); }</script>
			
<div class="four-col box newsletter-signup-box">
	<h3>Stay in the loop</h3>
	<form class="lpeRegForm formNotEmpty newsletter-signup" method="post" enctype="application/x-www-form-urlencoded" action="https://app-g.marketo.com/index.php/leadCapture/save" id="mktForm_1010" name="mktForm_1010">
	<fieldset>
		<ul>
			<li>
				<p>We don&rsquo;t do spam, but we do send emails when we have something important to say. If you&rsquo;d like to be kept abreast of technology developments here at Canonical, please enter your email address and tick the privacy box below.</p>
			<li>
				<span class='mktInput'>
					<input class='mktFormText mktFormEmail' name="Email" id="Email" type='text' value="Enter your email address"  maxlength='255' tabIndex='1' />
					<span class='mktFormMsg'></span>
				</span>
			</li>
			<li>
				<span class='mktInput'>
					<input class="mktFormCheckbox" name="NewsletterOpt-In" id="NewsletterOpt-In" type="checkbox" value="1" tabindex="2" />
					<label for="NewsletterOpt-In">I want to receive Canonical's newsletter. My details will be handled in accordance with the <a href="http://www.canonical.com/legal">Canonical privacy policy</a>.</label>
				</span>
			</li>
			<li>
				<input id='mktFrmSubmit' type='submit' value='Sign up now' name='submitButton' onclick='formSubmit(document.getElementById("mktForm_1010")); return false;' />
			</li>
		</ul>
		<div class="hidden-fields">
			<span style="display:none;"><input type="text" name="_marketo_comments" value="" /></span>
			<input type="hidden" name="lpId" value="360" />
			<input type="hidden" name="subId" value="30" />
			<input type="hidden" name="kw" value="" />
			<input type="hidden" name="cr" value="" />
			<input type="hidden" name="searchstr" value="" />
			<input type="hidden" name="lpurl" value="https://pages.canonical.com/newsletter-register.html?cr={creative}&amp;kw={keyword}" />
			<input type="hidden" name="formid" value="1010" />
			<input type="hidden" name="returnURL" value="http://www.ubuntu.com/business/whats-new/thank-you" />
			<input type="hidden" name="retURL" value="http://www.ubuntu.com/business/whats-new/thank-you" />
			<input type="hidden" name="_mkt_disp" value="return" />
			<input type="hidden" name="_mkt_trk" value="id:066-EOV-335&amp;token:_mch-canonical.com-1309526398517-17880" />
		</div>
	</fieldset>
	</form>
	
	<script type="text/javascript" src="https://pages.canonical.com/js/mktFormSupport.js"></script>
	<script>
		function formSubmit(elt) {
			// Non-Marketo validation
			$('.error').remove();

			var email_input = $('#Email');
			var email_val = email_input.val();
			var opt_in = $('#NewsletterOpt-In').is(':checked');
			var pattern = /^([\w-\.]+@([\w-]+\.)+[\w-]{2,4})?$/;

			if (email_val == '' || !pattern.test(email_val)) {
				email_input.after('<span class="error">Please enter a valid email address.</span>');
				return false;
			}

			if (!opt_in) {
				email_input.after('<span class="error">Please confirm that you agree with the privacy policy.</span>');
				return false;
			}

			return Mkto.formSubmit(elt);
		}
		function formReset(elt) {
			return Mkto.formReset(elt);
		}
	</script>
</div><!-- /.four-col -->	
=======
        <div id="mc_embed_signup" class="box-digest">
            <!-- Begin MailChimp Signup Form -->
            <style type="text/css">
              .response { display: block; width: 100%; padding-top: 10px; }
              #mce-error-response { color: red; }
              #mce-success-response { position: absolute; background: #fff; height: 90%; top: 47px; padding-top: 14px; }
              @media only screen and (min-width: 984px) { #mce-success-response { width: 88% !important; }}
              @media only screen and (max-width: 768px) { #mce-success-response { top: 25px; height: 70%; }}
              @media only screen and (min-width: 768px) { #mce-success-response { height: 90%; }}
              #mc_embed_signup input.mce_inline_error { border-color: red; }
            </style>
            <form action="//canonical.us3.list-manage.com/subscribe/post?u=56dac47c206ba0f58ec25f314&amp;id=97a67dea26" method="post" id="mc-embedded-subscribe-form" name="mc-embedded-subscribe-form" class="mc-embedded-subscribe-form validate" target="_blank" novalidate>
        
                <h3>Sign up for our monthly Devices newsletter</h3>
              
                <ul class='clearfix'>
                    <li>
                        <label class="off-left" for="mce-EMAIL">Your email</label>
                        <input type="email" placeholder="Your email" value="" name="EMAIL" class="required email" id="mce-EMAIL" />
                      	<div id="mce-responses" class="clear">
                      		<div class="response" id="mce-error-response" style="display: none; width: 100%;"></div>
                      		<div class="response" id="mce-success-response" style="display: none; width: 100%;"></div>
                      	</div>    
                    </li>
                    <li>
                        <input type="checkbox" value="1" name="group[5][1]" id="mce-group[5]-5-0" />
                        <label for="mce-group[5]-5-0">I would also like to receive other updates from Canonical by email.</label>
                    </li>
                    <li>
                      <input type="submit" value="Subscribe" name="subscribe" id="mc-embedded-subscribe" class="button" />
                    </li>
                </ul>
              	<!-- real people should not fill this in and expect good things - do not remove this or risk form bot signups-->
                <div class="off-left" aria-hidden="true">
                    <input type="text" name="b_56dac47c206ba0f58ec25f314_97a67dea26" tabindex="-1" value="">
                    <input type="hidden" value="{{ level_1 }}" name="MMERGE1" id="MMERGE1">
                </div>
            </form>
            <script src='//s3.amazonaws.com/downloads.mailchimp.com/js/mc-validate.js'></script>
            <script>(function($) {window.fnames = new Array(); window.ftypes = new Array();fnames[0]='EMAIL';ftypes[0]='email';fnames[1]='FNAME';ftypes[1]='text';fnames[2]='LNAME';ftypes[2]='text';}(jQuery));var $mcj = jQuery.noConflict(true);</script>
            <!--End mc_embed_signup-->
        </div>
>>>>>>> 7bfd4d8c
<|MERGE_RESOLUTION|>--- conflicted
+++ resolved
@@ -1,106 +1,3 @@
-<<<<<<< HEAD
-<script src="http://www.ubuntu.com/misc/jquery.js?J"></script>
-<script>
-	$(document).ready(function() {
-		// Can't bind multiple event handlers simultaneously in this version of jQuery
-		var email_input = $('#Email');
-	
-		email_input.focus(function() {
-			if ($(this).val() == 'Enter your email address') {
-				$(this).val('');
-				$(this).css('font-style', 'normal');
-				$(this).css('color', '#333');
-			}
-		});
-		email_input.blur(function() {
-			if ($(this).val() == '') {
-				$(this).val('Enter your email address');
-				$(this).css('font-style', 'italic');
-				$(this).css('color', '#999');
-			}
-		});
-	});
-</script>
-
-<script>
-function fieldValidate(field) {
-	/* call Mkto.setError(field, message) and return false to mark a field value invalid */
-	/* return 'skip' to bypass the built-in validations */
-	return 'skip';
-}
-</script>
-			
-<script> function mktoGetForm() {return document.getElementById('mktForm_1010'); }</script>
-			
-<div class="four-col box newsletter-signup-box">
-	<h3>Stay in the loop</h3>
-	<form class="lpeRegForm formNotEmpty newsletter-signup" method="post" enctype="application/x-www-form-urlencoded" action="https://app-g.marketo.com/index.php/leadCapture/save" id="mktForm_1010" name="mktForm_1010">
-	<fieldset>
-		<ul>
-			<li>
-				<p>We don&rsquo;t do spam, but we do send emails when we have something important to say. If you&rsquo;d like to be kept abreast of technology developments here at Canonical, please enter your email address and tick the privacy box below.</p>
-			<li>
-				<span class='mktInput'>
-					<input class='mktFormText mktFormEmail' name="Email" id="Email" type='text' value="Enter your email address"  maxlength='255' tabIndex='1' />
-					<span class='mktFormMsg'></span>
-				</span>
-			</li>
-			<li>
-				<span class='mktInput'>
-					<input class="mktFormCheckbox" name="NewsletterOpt-In" id="NewsletterOpt-In" type="checkbox" value="1" tabindex="2" />
-					<label for="NewsletterOpt-In">I want to receive Canonical's newsletter. My details will be handled in accordance with the <a href="http://www.canonical.com/legal">Canonical privacy policy</a>.</label>
-				</span>
-			</li>
-			<li>
-				<input id='mktFrmSubmit' type='submit' value='Sign up now' name='submitButton' onclick='formSubmit(document.getElementById("mktForm_1010")); return false;' />
-			</li>
-		</ul>
-		<div class="hidden-fields">
-			<span style="display:none;"><input type="text" name="_marketo_comments" value="" /></span>
-			<input type="hidden" name="lpId" value="360" />
-			<input type="hidden" name="subId" value="30" />
-			<input type="hidden" name="kw" value="" />
-			<input type="hidden" name="cr" value="" />
-			<input type="hidden" name="searchstr" value="" />
-			<input type="hidden" name="lpurl" value="https://pages.canonical.com/newsletter-register.html?cr={creative}&amp;kw={keyword}" />
-			<input type="hidden" name="formid" value="1010" />
-			<input type="hidden" name="returnURL" value="http://www.ubuntu.com/business/whats-new/thank-you" />
-			<input type="hidden" name="retURL" value="http://www.ubuntu.com/business/whats-new/thank-you" />
-			<input type="hidden" name="_mkt_disp" value="return" />
-			<input type="hidden" name="_mkt_trk" value="id:066-EOV-335&amp;token:_mch-canonical.com-1309526398517-17880" />
-		</div>
-	</fieldset>
-	</form>
-	
-	<script type="text/javascript" src="https://pages.canonical.com/js/mktFormSupport.js"></script>
-	<script>
-		function formSubmit(elt) {
-			// Non-Marketo validation
-			$('.error').remove();
-
-			var email_input = $('#Email');
-			var email_val = email_input.val();
-			var opt_in = $('#NewsletterOpt-In').is(':checked');
-			var pattern = /^([\w-\.]+@([\w-]+\.)+[\w-]{2,4})?$/;
-
-			if (email_val == '' || !pattern.test(email_val)) {
-				email_input.after('<span class="error">Please enter a valid email address.</span>');
-				return false;
-			}
-
-			if (!opt_in) {
-				email_input.after('<span class="error">Please confirm that you agree with the privacy policy.</span>');
-				return false;
-			}
-
-			return Mkto.formSubmit(elt);
-		}
-		function formReset(elt) {
-			return Mkto.formReset(elt);
-		}
-	</script>
-</div><!-- /.four-col -->	
-=======
         <div id="mc_embed_signup" class="box-digest">
             <!-- Begin MailChimp Signup Form -->
             <style type="text/css">
@@ -142,5 +39,4 @@
             <script src='//s3.amazonaws.com/downloads.mailchimp.com/js/mc-validate.js'></script>
             <script>(function($) {window.fnames = new Array(); window.ftypes = new Array();fnames[0]='EMAIL';ftypes[0]='email';fnames[1]='FNAME';ftypes[1]='text';fnames[2]='LNAME';ftypes[2]='text';}(jQuery));var $mcj = jQuery.noConflict(true);</script>
             <!--End mc_embed_signup-->
-        </div>
->>>>>>> 7bfd4d8c
+        </div>