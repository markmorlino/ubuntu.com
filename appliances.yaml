--- conflicted
+++ resolved
@@ -29,17 +29,20 @@
     checksum:
       raspberrypi: "51799ebbf8e56a2ba2b144438136acbf56ad56950f563729df615c009198be2b *openhab-ubuntu-core-18-pi-arm64.img.xz"
       pc: "19dab5bec3b5d7840b3655cd8b6c2d33d0bd9cb1073dfa6bff5890eaba83fe9d *openhab-ubuntu-core-18-amd64.img.xz"
-<<<<<<< HEAD
   mosquitto:
     name: "mosquitto"
     appliance_name: "Mosquitto"
     url_name: "mosquitto"
-=======
+    iso_url:
+      raspberrypi: "http://cdimage.ubuntu.com/ubuntu-core/appliances/openhab-ubuntu-core-18-pi-arm64.img.xz"
+      pc: "http://cdimage.ubuntu.com/ubuntu-core/appliances/openhab-ubuntu-core-18-amd64.img.xz"
+    checksum:
+      raspberrypi: "51799ebbf8e56a2ba2b144438136acbf56ad56950f563729df615c009198be2b *openhab-ubuntu-core-18-pi-arm64.img.xz"
+      pc: "19dab5bec3b5d7840b3655cd8b6c2d33d0bd9cb1073dfa6bff5890eaba83fe9d *openhab-ubuntu-core-18-amd64.img.xz"
   nextcloud:
     name: "NextCloud"
     appliance_name: "NextCloud"
     url_name: "nextcloud"
->>>>>>> 2209f7f9
     iso_url:
       raspberrypi: "http://cdimage.ubuntu.com/ubuntu-core/appliances/openhab-ubuntu-core-18-pi-arm64.img.xz"
       pc: "http://cdimage.ubuntu.com/ubuntu-core/appliances/openhab-ubuntu-core-18-amd64.img.xz"
