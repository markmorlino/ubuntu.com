--- conflicted
+++ resolved
@@ -50,16 +50,6 @@
     "eslint-config-prettier": "6.11.0",
     "eslint-plugin-cypress": "2.10.3",
     "exports-loader": "0.7.0",
-<<<<<<< HEAD
-    "husky": "4.2.3",
-    "jest": "25.2.4",
-    "lint-staged": "10.1.1",
-    "node-sass": "4.13.1",
-    "postcss-cli": "7.1.0",
-    "prettier": "2.0.2",
-    "stylelint": "13.2.1",
-    "stylelint-config-prettier": "8.0.1",
-=======
     "husky": "4.2.5",
     "jest": "26.0.1",
     "lint-staged": "10.2.4",
@@ -67,7 +57,6 @@
     "postcss-cli": "7.1.1",
     "prettier": "2.0.5",
     "stylelint": "13.4.1",
->>>>>>> c5c3f8df
     "stylelint-config-standard": "20.0.0",
     "stylelint-order": "4.0.0",
     "stylelint-prettier": "1.1.2",
@@ -79,12 +68,8 @@
   "dependencies": {
     "@canonical/cookie-policy": "2.0.3",
     "@canonical/global-nav": "2.4.1",
-<<<<<<< HEAD
     "@canonical/latest-news": "1.0.1",
-    "vanilla-framework": "2.9.0"
-=======
     "vanilla-framework": "2.11.0"
->>>>>>> c5c3f8df
   },
   "resolutions": {
     "lodash": "4.17.15",
