@charset 'UTF-8';
// ---------------------------------------------------------------
// ---------------------------------------------------------------
//
//  Project:		Ubuntu Front-End Download section
//  Author:			Web Team at Canonical Ltd
//
// ---------------------------------------------------------------
// ---------------------------------------------------------------


// @global download section_title
.download {

<<<<<<< HEAD
    .wrapper .row {
        @media only screen and (min-width : $breakpoint-large) {
          padding: 40px;
          padding-top: 2em;
        }
    }

    @media only screen and (min-width : $breakpoint-medium) {
      .strip-inner-wrapper {
        padding: 0;
      }
    }

    #main-content .row-hero {
        margin-bottom: 0;
        border-bottom: 0;
    }
    .gap-from-top {
        margin-top: 20px;
    }
    .chinese-download {
        margin-bottom: 20px;
    }
    .row-list-download {
        padding-top: 0;

        .box-highlight {
            margin-bottom: 20px;
        }
    }
    p.ubuntu-upgrade {
        background: $light-grey url('#{$asset-server}f68488b1-picto-upgrade-warmgrey.svg') 20px center no-repeat;
        background-size: 40px 40px;
        border-top: 1px solid #e3e3e3;
        border-radius: 0 0 4px 4px;
        display: block;
        margin-bottom: 0;
        padding: 20px 20px 20px 84px;
        margin: 0 -20px -41px -20px;
    }
}

.download {
  .row {
    padding: 40px 10px 40px 10px;
  }
  .row-hero {
    margin-top: 0;

    @media only screen and (min-width : $breakpoint-medium) {
      padding-top: 40px;
    }
    @media only screen and (min-width : $breakpoint-large) {
      padding-top: 40px;
    }
  }
}

.download-server-thank-you-linuxone #main-content .row-hero {
  border-bottom: 1px dotted $warm-grey;
}


.download-cloud-home #main-content .row form ul li{
  color: inherit; // overrides the ubuntu orange default on these pages
}

html.no-svg,
html.opera-mini {
    .download p.ubuntu-upgrade {
        background-image: url('#{$asset-server}fa83e8f4-pictorgram-upgrade-44x44.png');
    }
}

.download-home {
    .row-hero p {
        font-size: 1.21875em;
    }
}

.download-desktop-home {
  .row .download-description {
    border: 0;
    margin-right: 0;
  }
}

.download-alternative-downloads {
    #main-content .row-hero {
        border-bottom: 1px dotted $warm-grey;
    }
}

.download-desktop-upgrade {
    #main-content .row-hero {
        padding-bottom: 0;
    }
    .alternative-options {
        margin-top: 20px;
    }
}

.chinese-download {
    padding-top: 0;
}


/* heros */
.download-alternative-downloads .row-hero,
.download-desktop-upgrade .row-hero,
.download-ubuntu-kylin-zh-CN .row-hero {
  background: none;
}

.download-ubuntu-kylin-zh-CN .lang-switch,
.download-ubuntu-kylin .lang-switch {
    position: absolute;
    top: 20px;
    right: 40px;
    color: #fff;
    z-index: 999;
}

.download-ubuntu-kylin-zh-CN .row-zh-CN .box-highlight {
    box-sizing: border-box;
}

.download-ubuntu-kylin-zh-CN .row-zh-CN .box-highlight h2,
.download-ubuntu-kylin-zh-CN .row-zh-CN .box-highlight p {
    padding-right: 20px;
}

/*	@section download > desktop/server & cloud
-------------------------------------------------------------- */
.download .box-highlight.no-margin-bottom {
  margin-bottom: 0px;
}

.download-desktop .windows-8 {
  padding-top: $gutter-width;
}

.download .desktop.box-highlight {
  margin-bottom: 40px;
}

.download-ubuntu-kylin-zh-CN .download-description {
  min-height: 9.5em;
}

.download {
=======
>>>>>>> 33b8e251
  .inner-wrapper {

    form fieldset {
      background: none;
      margin: 0;
      padding-bottom: 0;
      padding-left: 0;
      padding-right: 0;
      padding-top: 2px;
    }

    form select {
      font-weight: 300;
      margin-bottom: 30px;
      width: 100%;
    }
  }

  .strip-inner-wrapper {
    form button,
    form .link-cta-download,
    .link-cta-download {
      margin-bottom: 1em;
      width: 100%;
    }

    .small {
      display: block;
      font-size: .8125em;
      margin-top: -.2em;
      text-align: center;
    }

    .form-download .small {
      margin-bottom: 2em;
    }

    .form-download:last-of-type .small {
      margin-bottom: 0;
    }
  }

  .wrapper .row {
    @media only screen and (min-width : $breakpoint-large) {
      padding: 40px;
      padding-top: 2em;
    }
  }

  .box,
  .box-highlight {
    margin-bottom: 20px;

    h4 {
      font-size: 1em;
      font-weight: normal;
    }

    ul li p {
      color: $cool-grey;
      margin-bottom: 0;
    }
  }

  .box-tip {
    background: $white url(#{$asset-server}18aa8a3c-pictogram-download-tip-60x49.png) $gutter-width $gutter-width no-repeat;
    margin-bottom: 1.538em;
    padding-bottom: 1.25em;
    padding-left: 100px;
  }

  .row-hero {
    border-bottom: 0;
    margin-bottom: 0;
  }

  .row-background a:link.link-cta-download {
    text-decoration: none;
  }

  .gap-from-top {
    margin-top: 20px;

    @media only screen and (min-width : $breakpoint-medium) {
      margin-top: 53px;
    }
  }

  .box-highlight.no-margin-bottom {
    margin-bottom: 0;
  }

  .download-help {
    .row-hero {
      padding-bottom: 0;

      + .row {
        padding-top: $gutter-width;
      }
    }

    .box-juju {
      padding-bottom: 2 * $gutter-width;
      padding-top: 2 * $gutter-width;
    }
  }

  dt {

    @media only screen and (min-width : $breakpoint-medium) {
      display: inline-block;
      left: 0;
      position: absolute;
      top: 10px;
      width: 40%;
    }
  }

  dd {

    @media only screen and (min-width : $breakpoint-medium) {
      float: right;
      width: 55%;
    }
  }

  .help-image a {

    @media only screen and (min-width : $breakpoint-medium) {
      display: block;
    }
  }

  pre {
    background-color: $cool-grey;
    border: 0;
    border-radius: 2px;
    color: #cdcdcd;
    overflow: auto;
    padding-bottom: 10px;
    padding-left: 15px;
    padding-right: 15px;
    padding-top: 10px;

    > code {
      background: transparent;
      border: 0;
      color: #cdcdcd;
      font-size: 1em;
      font-weight: 300;
      padding: .7em 1em;
      width: 100%;
    }
  }

  .header--ubuntu,
  .header--windows,
  .header--mac,
  .header--dvd,
  .header--download,
  .header--kylin,
  .header--openstack,
  .header--server,
  .header--upgrade {
    background-position: top left;
    background-repeat: no-repeat;
    background-size: 2em 2em;
    padding: .3em 0 .6em 2.4em;
  }

  .header--ubuntu {
    background-image: url("#{$asset-server}cb3ecebb-picto-ubuntu.svg");
  }

  .header--windows {
    background-image: url("#{$asset-server}08563efa-picto-windows.svg");
  }

  .header--mac {
    background-image: url("#{$asset-server}4239507e-picto-mac.svg");
  }

  .header--dvd {
    background-image: url("#{$asset-server}a9ed9a5c-picto-cddvd-warmgrey.svg");
  }

  .header--download {
    background-image: url("#{$asset-server}be3876ec-picto-download-warmgrey.svg");
  }

  .header--kylin {
    background-image: url("#{$asset-server}590018e7-picto-ubuntukylin.svg");
  }

  .header--openstack {
    background-image: url("#{$asset-server}a7916513-picto-openstack.svg");
  }

  .header--server {
    background-image: url("#{$asset-server}c3499461-picto-server-warmgrey.svg");
  }

<<<<<<< HEAD
.download .box ul li p {
    color: $cool-grey;
    margin-bottom: 0;
=======
  .header--upgrade {
    background-image: url("#{$asset-server}f68488b1-picto-upgrade-warmgrey.svg");
  }
>>>>>>> 33b8e251
}

// opera-mini and no-svg overrides
.no-svg,
.opera-mini {
  .download p.ubuntu-upgrade {
    background-image: url('#{$asset-server}fa83e8f4-pictorgram-upgrade-44x44.png');
  }
}

// @section /download overview
.download-home {

  .row-easy-ways {
    .box-highlight{
      p {
        border-bottom: 1px dotted $warm-grey;
        margin-bottom: 20px;
        padding-bottom: 20px;
      }

      ul {
        margin-bottom: 0;
      }
    }
  }

  .row-background {
    background: url("#{$asset-server}ad0985ac-image-background-wallpaper1404.jpg") no-repeat center center;
    background-color: linear-gradient(#62273a 0%, #a62d2d 100%);
    background-color: -webkit-linear-gradient(#62273a 0%, #a62d2d 100%);
    background-color: -o-linear-gradient(#62273a 0%, #a62d2d 100%);
    background-color: -moz-linear-gradient(#62273a 0%, #a62d2d 100%);
    background-size: cover;
    margin-top: 0;
    padding-top: 40px;

    h1,
    p {
      color: $white;
    }

<<<<<<< HEAD
    li li {
        border-bottom: 0;
        list-style-type: disc;
        padding-left: 0;
        margin-bottom: 0;
        margin-left: 20px;
        min-height: 0;
        color: $cool-grey;
=======
    a:link,
    a:visited {
      color: $white;
      text-decoration: underline;
>>>>>>> 33b8e251
    }

    a:hover {
      color: rgba(255, 255, 255, .6);
    }

    a:hover.link-cta-download {
      color: $white;
    }

    a.external {
      background-image: url("#{$asset-server}c4b33571-icon-externallink-white.svg");
    }

    a.external:hover {
      background-image: url("#{$asset-server}a1f09697-icon-externallink-warmgrey.svg");
    }

    .box-highlight {
      background-color: rgba(0, 0, 0, .25);
      border: 0;
      -moz-box-shadow: inset 0 1px 2px 0 rgba(0, 0, 0, .2);
      -webkit-box-shadow: inset 0 1px 2px 0 rgba(0, 0, 0, .2);
      box-shadow: inset 0 1px 2px 0 rgba(0, 0, 0, .2);
      color: $white;
    }

    .vertical-divider > div,
    .vertical-divider > li {
      border-color: rgba(255, 255, 255, .2);
    }
  }

  .ubuntu-upgrade {
    background: $light-grey url('#{$asset-server}f68488b1-picto-upgrade-warmgrey.svg') 20px center no-repeat;
    background-size: 40px 40px;
    border-radius: 0 0 4px 4px;
    border-top: 1px solid #e3e3e3;
    display: block;
    margin: 0 -20px -41px;
    padding: 20px 0 20px 84px;
  }

  .row-hero {
    p {
      font-size: 1.21875em;
    }
  }
}

// opera-mini and no-svg overrides
.no-svg,
.opera-mini {

  .download {

    .header--ubuntu {
      background-image: url("#{$asset-server}b66b2b31-picto-ubuntu.png");
    }

    .header--windows {
      background-image: url("#{$asset-server}6447e9cf-picto-windows.png");
    }

    .header--mac {
      background-image: url("#{$asset-server}8f429189-picto-mac.png");
    }

    .header--dvd {
      background-image: url("#{$asset-server}35559463-picto-cddvd-warmgrey.png");
    }

    .header--download {
      background-image: url("#{$asset-server}7fb8fbf5-picto-download-warmgrey.png");
    }

    .header--kylin {
      background-image: url("#{$asset-server}3e66a066-picto-ubuntukylin.png");
    }

    .header--openstack {
      background-image: url("#{$asset-server}fc902cdf-picto-openstack.png");
    }

    .header--server {
      background-image: url("#{$asset-server}45f53eda-picto-server-warmgrey.png");
    }
  }
}

// @subssection /download/server/thank-you-linuxone
.download-server-thank-you-linuxone {
  .row-hero {
    border-bottom: 1px dotted $warm-grey;
  }
}

// @subsection /download/cloud
.download-cloud {

  .row {
    form ul li {
      color: inherit; // overrides the ubuntu orange default on these pages
    }

    form.form-download p {
      font-size: .8125em;
    }
  }

  .inline-icons li {
    margin-bottom: 0;

    @media only screen and (min-width : $breakpoint-medium) {
      margin-bottom: 20px;
    }
  }

  .row--ebook {
    background: $dark-aubergine;
    color: #ebebea;
  }

  .inline-icons li {

    @media only screen and (min-width : $breakpoint-medium) {
      margin-bottom: 20px;
    }
  }
}

// @subsection /download/server
.download-server {

  .sidebar {
    ul {
      margin-left: 15px;
    }
  }
}

// @subsection /download/desktop
.download-desktop {

  .warning {
    margin-bottom: $gutter-width;
    padding: 20px 40px;
  }
}

// @subsection /download/desktop/contribute
.download.download-desktop-contribute {

  .contribute {

    .no-js & {
      display: none;
    }

    &__options {
      background-color: $box-solid-grey;
      border-radius: 5px;
      padding: 20px;
    }

    &__option-amount {
      display: flex;
      font-size: 16px;
      margin-bottom: 1em;
      margin-top: .5em;
    }

    &__option-currency {
      color: $warm-grey;
      display: inline-block;
      order: 2;
      padding: 5px;
    }

    &__option-value {
      order: 3;
      padding: 4px;
      width: 55px;
    }

    &__option-slider {
      background-color: transparent;
      flex-grow: 1;
      margin-right: 16px;
      order: 1;
    }

    &__equivalent {
      max-width: 350px;

      p {
        margin-bottom: 0;
      }

      &-image {
        margin-bottom: 20px;
        margin-right: 20px;

        @media only screen and (min-width: $breakpoint-medium) {
          float: left;
        }
      }

      &__equivalent-price {
        color: $warm-grey;
      }
    }

    &__summary {
      margin-bottom: 20px;
      margin-top: 40px;

      .no-js & {
        display: none;
      }
    }

    &__total {
      float: right;

      &-heading {
        margin-bottom: 0;
        margin-top: -0.3em;
      }

      &-currency {
        color: $warm-grey;
      }
    }

    &__finalise {
      border-top: 1px solid $box-solid-grey;
      padding-top: 20px;
    }

    &__submit {
      float: right;
      margin-bottom: 0;
      width: auto;

      &[disabled] {
        opacity: .3;
      }

      &.hidden {
        display: none;
      }
    }

    &__skip.button--primary {
      float: right;
      position: relative;
      text-indent: -1000px;
      width: 15.3em;

      &::after {
        color: white;
        content: "Download Ubuntu Desktop";
        display: inline-block;
        left: 0;
        padding: 11px 24px;
        position: absolute;
        text-indent: 0;
        top: 0;
      }
    }

    // Overrides
    input[type=number].contribute__option-value {
      @extend .contribute__option-value;
    }

    form fieldset.contribute__options {
      @extend .contribute__options;
    }

    .contribute button.contribute__submit {
      @extend .contribute__submit;
    }
  }
}

// @section /download/alternative-downloads
.download-alternative-downloads {

  .row-hero {
    border-bottom: 1px dotted $warm-grey;
  }
}

// @section /download/desktop/upgrade
.download-desktop-upgrade {

  .row-hero {
    padding-bottom: 0;
  }

  .alternative-options {
    margin-top: 20px;
  }
}

// @section /download/ubuntu-kylin
.download-ubuntu-kylin {

  .row-background {
    a:link,
    a:visited {
      color: $white;
      text-decoration: none;
    }

    a:hover {
      color: $white;
      text-decoration: underline;
    }

    a.external:hover {
      background-image: url("#{$asset-server}c4b33571-icon-externallink-white.svg");
    }
  }
}

// @subsection /download/*/thank-you pages
.download-thankyou {

  .download-cross-sells {
    margin-top: 40px;

    .box-highlight {
      height: 380px;

      img {
        display: block;
        margin: 0 auto 20px auto;
      }
    }
  }

  .inner-wrapper .newsletter-signup fieldset {
    padding-left: 0;
  }

  .equal-height img {
    @media only screen and (min-width : $breakpoint-large) {
      height: 113px;
      width: 113pc;
    }
  }
}

// @subsection /download/ubuntu-flavours
.download.download-ubuntu-flavours {

  .row-flavours-hero {

    @media only screen and (min-width: $breakpoint-medium) {
      padding-bottom: 0;
    }
  }
}

<<<<<<< HEAD
.list-step__text {
    display: inline-block;
    padding-top: .5em;
}

// XXX code stuff
pre {
  overflow: auto;
  padding-top: 1em;
  padding-top: 10px;
  padding-right: 15px;
  padding-bottom: 10px;
  padding-left: 15px;
  background-color: $cool-grey;
  border: none;
  border-radius: 2px;
  color: #cdcdcd;
}
pre > code {
  border: 0;
  background: transparent;
  font-size: 1em;
  font-weight: 300;
  padding: 0.7em 1em;
  color: #cdcdcd;
  width: 100%;
=======
/* heros */
.download-alternative-downloads .row-hero,
.download-desktop-upgrade .row-hero {
  background: none;
>>>>>>> 33b8e251
}<|MERGE_RESOLUTION|>--- conflicted
+++ resolved
@@ -1,3 +1,4 @@
+
 @charset 'UTF-8';
 // ---------------------------------------------------------------
 // ---------------------------------------------------------------
@@ -8,164 +9,11 @@
 // ---------------------------------------------------------------
 // ---------------------------------------------------------------
 
-
-// @global download section_title
-.download {
-
-<<<<<<< HEAD
-    .wrapper .row {
-        @media only screen and (min-width : $breakpoint-large) {
-          padding: 40px;
-          padding-top: 2em;
-        }
-    }
-
-    @media only screen and (min-width : $breakpoint-medium) {
-      .strip-inner-wrapper {
-        padding: 0;
-      }
-    }
-
-    #main-content .row-hero {
-        margin-bottom: 0;
-        border-bottom: 0;
-    }
-    .gap-from-top {
-        margin-top: 20px;
-    }
-    .chinese-download {
-        margin-bottom: 20px;
-    }
-    .row-list-download {
-        padding-top: 0;
-
-        .box-highlight {
-            margin-bottom: 20px;
-        }
-    }
-    p.ubuntu-upgrade {
-        background: $light-grey url('#{$asset-server}f68488b1-picto-upgrade-warmgrey.svg') 20px center no-repeat;
-        background-size: 40px 40px;
-        border-top: 1px solid #e3e3e3;
-        border-radius: 0 0 4px 4px;
-        display: block;
-        margin-bottom: 0;
-        padding: 20px 20px 20px 84px;
-        margin: 0 -20px -41px -20px;
-    }
-}
-
-.download {
-  .row {
-    padding: 40px 10px 40px 10px;
-  }
-  .row-hero {
-    margin-top: 0;
-
-    @media only screen and (min-width : $breakpoint-medium) {
-      padding-top: 40px;
-    }
-    @media only screen and (min-width : $breakpoint-large) {
-      padding-top: 40px;
-    }
-  }
-}
-
-.download-server-thank-you-linuxone #main-content .row-hero {
-  border-bottom: 1px dotted $warm-grey;
-}
-
-
-.download-cloud-home #main-content .row form ul li{
-  color: inherit; // overrides the ubuntu orange default on these pages
-}
-
-html.no-svg,
-html.opera-mini {
-    .download p.ubuntu-upgrade {
-        background-image: url('#{$asset-server}fa83e8f4-pictorgram-upgrade-44x44.png');
-    }
-}
-
-.download-home {
-    .row-hero p {
-        font-size: 1.21875em;
-    }
-}
-
-.download-desktop-home {
-  .row .download-description {
-    border: 0;
-    margin-right: 0;
-  }
-}
-
-.download-alternative-downloads {
-    #main-content .row-hero {
-        border-bottom: 1px dotted $warm-grey;
-    }
-}
-
-.download-desktop-upgrade {
-    #main-content .row-hero {
-        padding-bottom: 0;
-    }
-    .alternative-options {
-        margin-top: 20px;
-    }
-}
-
-.chinese-download {
-    padding-top: 0;
-}
-
-
-/* heros */
-.download-alternative-downloads .row-hero,
-.download-desktop-upgrade .row-hero,
-.download-ubuntu-kylin-zh-CN .row-hero {
-  background: none;
-}
-
-.download-ubuntu-kylin-zh-CN .lang-switch,
-.download-ubuntu-kylin .lang-switch {
-    position: absolute;
-    top: 20px;
-    right: 40px;
-    color: #fff;
-    z-index: 999;
-}
-
-.download-ubuntu-kylin-zh-CN .row-zh-CN .box-highlight {
-    box-sizing: border-box;
-}
-
-.download-ubuntu-kylin-zh-CN .row-zh-CN .box-highlight h2,
-.download-ubuntu-kylin-zh-CN .row-zh-CN .box-highlight p {
-    padding-right: 20px;
-}
-
-/*	@section download > desktop/server & cloud
--------------------------------------------------------------- */
-.download .box-highlight.no-margin-bottom {
-  margin-bottom: 0px;
-}
-
-.download-desktop .windows-8 {
-  padding-top: $gutter-width;
-}
-
-.download .desktop.box-highlight {
-  margin-bottom: 40px;
-}
-
 .download-ubuntu-kylin-zh-CN .download-description {
   min-height: 9.5em;
 }
 
 .download {
-=======
->>>>>>> 33b8e251
   .inner-wrapper {
 
     form fieldset {
@@ -183,243 +31,348 @@
       width: 100%;
     }
   }
-
   .strip-inner-wrapper {
     form button,
     form .link-cta-download,
     .link-cta-download {
+      width: 100%;
       margin-bottom: 1em;
-      width: 100%;
-    }
-
-    .small {
+    }
+  }
+
+  p.ubuntu-upgrade {
+      background: $light-grey url('#{$asset-server}f68488b1-picto-upgrade-warmgrey.svg') 20px center no-repeat;
+      background-size: 40px 40px;
+      border-top: 1px solid #e3e3e3;
+      border-radius: 0 0 4px 4px;
       display: block;
-      font-size: .8125em;
-      margin-top: -.2em;
-      text-align: center;
-    }
-
-    .form-download .small {
-      margin-bottom: 2em;
-    }
-
-    .form-download:last-of-type .small {
       margin-bottom: 0;
-    }
-  }
-
-  .wrapper .row {
-    @media only screen and (min-width : $breakpoint-large) {
-      padding: 40px;
-      padding-top: 2em;
-    }
-  }
-
-  .box,
-  .box-highlight {
-    margin-bottom: 20px;
-
+      padding: 20px 20px 20px 84px;
+      margin: 0 -20px -41px -20px;
+  }
+
+}
+
+html.no-svg,
+html.opera-mini {
+    .download p.ubuntu-upgrade {
+        background-image: url('#{$asset-server}fa83e8f4-pictorgram-upgrade-44x44.png');
+    }
+}
+
+.download #main-content .row-background a:link.link-cta-download {
+    text-decoration: none;
+}
+
+.download-ubuntu-kylin-zh-CN .inner-wrapper form button {
+  margin-left: 0;
+}
+
+.download .inner-wrapper .small {
+    font-size: .8125em;
+    display: block;
+    text-align: center;
+    margin-top: -.2em;
+}
+
+.download .inner-wrapper .form-download .small {
+    margin-bottom: 2em;
+}
+
+.download .inner-wrapper .form-download:last-of-type .small {
+    margin-bottom: 0;
+}
+
+.download-ubuntu-kylin-zh-CN .inner-wrapper  {
+    .link-cta-download, .small {
+      margin-left: 0;
+  }
+}
+
+.download-cloud-home .row-hero form.form-download p {
+  font-size: 0.8125em;
+}
+
+.download-cloud-home .inline-icons li {
+    margin-bottom: 0;
+}
+
+.download-cloud-home .row--ebook {
+  background: $dark-aubergine;
+  color: #ebebea;
+}
+
+.download-desktop {
+  div.warning {
+    padding: 20px 40px;
+    margin-bottom: $gutter-width;
+  }
+}
+
+/* .download */
+
+.download-help {
+    .row-hero {
+        padding-bottom: 0;
+
+        & + .row {
+            padding-top: $gutter-width;
+        }
+    }
+}
+
+.download-help .box-juju {
+    padding-top: 2 * $gutter-width;
+    padding-bottom: 2 * $gutter-width;
+}
+
+.download #download-other {
+    background: $light-grey;
+    border-radius: 4px;
+    padding: 20px;
+}
+
+.download .sidebar {
     h4 {
       font-size: 1em;
       font-weight: normal;
-    }
-
-    ul li p {
-      color: $cool-grey;
-      margin-bottom: 0;
-    }
-  }
-
-  .box-tip {
-    background: $white url(#{$asset-server}18aa8a3c-pictogram-download-tip-60x49.png) $gutter-width $gutter-width no-repeat;
-    margin-bottom: 1.538em;
-    padding-bottom: 1.25em;
-    padding-left: 100px;
-  }
-
-  .row-hero {
-    border-bottom: 0;
-    margin-bottom: 0;
-  }
-
-  .row-background a:link.link-cta-download {
-    text-decoration: none;
-  }
-
-  .gap-from-top {
-    margin-top: 20px;
-
-    @media only screen and (min-width : $breakpoint-medium) {
-      margin-top: 53px;
-    }
-  }
-
-  .box-highlight.no-margin-bottom {
-    margin-bottom: 0;
-  }
-
-  .download-help {
-    .row-hero {
-      padding-bottom: 0;
-
-      + .row {
-        padding-top: $gutter-width;
-      }
-    }
-
-    .box-juju {
-      padding-bottom: 2 * $gutter-width;
-      padding-top: 2 * $gutter-width;
-    }
-  }
-
-  dt {
-
-    @media only screen and (min-width : $breakpoint-medium) {
-      display: inline-block;
-      left: 0;
-      position: absolute;
-      top: 10px;
-      width: 40%;
-    }
-  }
-
-  dd {
-
-    @media only screen and (min-width : $breakpoint-medium) {
-      float: right;
-      width: 55%;
-    }
-  }
-
-  .help-image a {
-
-    @media only screen and (min-width : $breakpoint-medium) {
-      display: block;
-    }
-  }
-
-  pre {
-    background-color: $cool-grey;
-    border: 0;
-    border-radius: 2px;
-    color: #cdcdcd;
-    overflow: auto;
-    padding-bottom: 10px;
-    padding-left: 15px;
-    padding-right: 15px;
-    padding-top: 10px;
-
-    > code {
-      background: transparent;
-      border: 0;
-      color: #cdcdcd;
-      font-size: 1em;
-      font-weight: 300;
-      padding: .7em 1em;
-      width: 100%;
-    }
-  }
-
-  .header--ubuntu,
-  .header--windows,
-  .header--mac,
-  .header--dvd,
-  .header--download,
-  .header--kylin,
-  .header--openstack,
-  .header--server,
-  .header--upgrade {
-    background-position: top left;
-    background-repeat: no-repeat;
-    background-size: 2em 2em;
-    padding: .3em 0 .6em 2.4em;
-  }
-
-  .header--ubuntu {
-    background-image: url("#{$asset-server}cb3ecebb-picto-ubuntu.svg");
-  }
-
-  .header--windows {
-    background-image: url("#{$asset-server}08563efa-picto-windows.svg");
-  }
-
-  .header--mac {
-    background-image: url("#{$asset-server}4239507e-picto-mac.svg");
-  }
-
-  .header--dvd {
-    background-image: url("#{$asset-server}a9ed9a5c-picto-cddvd-warmgrey.svg");
-  }
-
-  .header--download {
-    background-image: url("#{$asset-server}be3876ec-picto-download-warmgrey.svg");
-  }
-
-  .header--kylin {
-    background-image: url("#{$asset-server}590018e7-picto-ubuntukylin.svg");
-  }
-
-  .header--openstack {
-    background-image: url("#{$asset-server}a7916513-picto-openstack.svg");
-  }
-
-  .header--server {
-    background-image: url("#{$asset-server}c3499461-picto-server-warmgrey.svg");
-  }
-
-<<<<<<< HEAD
+  }
+
+    li h5 {
+        font-weight: normal;
+        color: $cool-grey;
+        margin-left: -15px;
+    }
+
+    ul { margin-left: 15px }
+
+    ul ul { margin-left: 0; }
+
+    li li { list-style-type: disc; }
+}
+
+.download {
+    .header--ubuntu,
+    .header--windows,
+    .header--mac,
+    .header--dvd,
+    .header--download,
+    .header--kylin,
+    .header--openstack,
+    .header--server,
+    .header--upgrade  {
+        background-repeat: no-repeat;
+        background-size: 2em 2em;
+        background-position: top left;
+        padding: .3em 0 .6em 2.4em;
+    }
+    .header--ubuntu {
+        background-image: url("#{$asset-server}cb3ecebb-picto-ubuntu.svg");
+    }
+    .header--windows {
+        background-image: url("#{$asset-server}08563efa-picto-windows.svg");
+    }
+    .header--mac {
+        background-image: url("#{$asset-server}4239507e-picto-mac.svg");
+    }
+    .header--dvd {
+        background-image: url("#{$asset-server}a9ed9a5c-picto-cddvd-warmgrey.svg");
+    }
+    .header--download {
+        background-image: url("#{$asset-server}be3876ec-picto-download-warmgrey.svg");
+    }
+    .header--kylin {
+        background-image: url("#{$asset-server}590018e7-picto-ubuntukylin.svg");
+    }
+    .header--openstack {
+        background-image: url("#{$asset-server}a7916513-picto-openstack.svg");
+    }
+    .header--server {
+        background-image: url("#{$asset-server}c3499461-picto-server-warmgrey.svg");
+    }
+    .header--upgrade {
+        background-image: url("#{$asset-server}f68488b1-picto-upgrade-warmgrey.svg");
+    }
+
+    .row-easy-ways {
+        .box-highlight{
+            p {
+                border-bottom: 1px dotted $warm-grey;
+                padding-bottom: 20px;
+                margin-bottom: 20px;
+            }
+            ul {
+                margin-bottom: 0;
+            }
+        }
+    }
+
+    #main-content .row-background {
+        background: url("#{$asset-server}ad0985ac-image-background-wallpaper1404.jpg") no-repeat center center;
+        background-size: cover;
+        background-color: #62273A;
+        background-color: -webkit-linear-gradient(#62273A 0%, #a62d2d 100%);
+        background-color: -o-linear-gradient(#62273A 0%, #a62d2d 100%);
+        background-color: -moz-linear-gradient(#62273A 0%, #a62d2d 100%);
+        background-color: linear-gradient(#62273A 0%, #a62d2d 100%);
+        background-size: cover;
+        margin-top: 0;
+        padding-top: 40px;
+
+        h1,
+        p {
+            color: #ffffff;
+        }
+        a:link,
+        a:visited {
+            text-decoration: underline;
+            color: #fff;
+        }
+        a:hover {
+            color: rgba(255,255,255,0.6);
+        }
+
+        a:hover.link-cta-download {
+            color: rgba(255,255,255,1);
+        }
+
+        a.external {
+            background-image: url("#{$asset-server}c4b33571-icon-externallink-white.svg");
+        }
+
+        a.external:hover {
+            background-image: url("#{$asset-server}a1f09697-icon-externallink-warmgrey.svg");
+        }
+
+        .box-highlight {
+            border: none;
+                -moz-box-shadow: inset 0 1px 2px 0 rgba(0,0,0,0.2);
+                -webkit-box-shadow: inset 0 1px 2px 0 rgba(0,0,0,0.2);
+               box-shadow: inset 0 1px 2px 0 rgba(0,0,0,0.2);
+            background-color: rgba(0, 0, 0, .25);
+            color: #ffffff;
+        }
+
+        .vertical-divider > div,
+        .vertical-divider > li {
+            border-color: rgba(255,255,255,0.2); /*#78515f;*/
+        }
+    }
+}
+
+.download.download-ubuntu-kylin #main-content .row-background {
+    a:link,
+    a:visited {
+        color: #fff;
+        text-decoration: none;
+    }
+
+    a:hover {
+        color: #fff;
+        text-decoration: underline;
+    }
+
+    a.external:hover {
+    background-image: url("#{$asset-server}c4b33571-icon-externallink-white.svg");
+    }
+}
+
+html.no-svg,
+html.opera-mini {
+    .download {
+        .header--ubuntu {
+            background-image: url("#{$asset-server}b66b2b31-picto-ubuntu.png");
+        }
+        .header--windows {
+            background-image: url("#{$asset-server}6447e9cf-picto-windows.png");
+        }
+        .header--mac {
+            background-image: url("#{$asset-server}8f429189-picto-mac.png");
+        }
+        .header--dvd {
+            background-image: url("#{$asset-server}35559463-picto-cddvd-warmgrey.png");
+        }
+        .header--download {
+            background-image: url("#{$asset-server}7fb8fbf5-picto-download-warmgrey.png");
+        }
+        .header--kylin {
+            background-image: url("#{$asset-server}3e66a066-picto-ubuntukylin.png");
+        }
+        .header--openstack {
+            background-image: url("#{$asset-server}fc902cdf-picto-openstack.png");
+        }
+        .header--server {
+            background-image: url("#{$asset-server}45f53eda-picto-server-warmgrey.png");
+        }
+    }
+}
+.download .box,
+.download .box-highlight {
+    margin-bottom: 20px;
+}
+.download .box h4 {
+    font-size: 1em;
+    font-weight: normal;
+}
+
 .download .box ul li p {
     color: $cool-grey;
     margin-bottom: 0;
-=======
-  .header--upgrade {
-    background-image: url("#{$asset-server}f68488b1-picto-upgrade-warmgrey.svg");
-  }
->>>>>>> 33b8e251
-}
-
-// opera-mini and no-svg overrides
-.no-svg,
-.opera-mini {
-  .download p.ubuntu-upgrade {
-    background-image: url('#{$asset-server}fa83e8f4-pictorgram-upgrade-44x44.png');
-  }
-}
-
-// @section /download overview
-.download-home {
-
-  .row-easy-ways {
-    .box-highlight{
-      p {
+}
+
+/* @section download > download-zh-CN */
+.download-ubuntu-kylin-zh-CN h1 span,
+.download-ubuntu-kylin-zh-CN h2 span {
+    float: none;
+    clear: none;
+    display: inline;
+}
+.download .row-download-thanks {
+    margin-left: 10px;
+    margin-right: 10px;
+}
+/* Thank you pages */
+.download-thank-you .row-download-thanks {
+
+    .four-col .box {
+        background-color: #fff;
+        background-position: center $gutter-width;
+        background-repeat: no-repeat;
+        padding-top: 160px;
+    }
+    .one .box { background-image: url(#{$asset-server}c748d2fd-pictogram-ubuntu-one-113x113.png); }
+    .support .box { background-image: url(#{$asset-server}6d589b26-pictogram-support-113x113.png); }
+    .ask .box { background-image: url(#{$asset-server}db32f14e-pictogram-ask-ubuntu-113x113.png); }
+    .jumpstart .box { background-image:  url(#{$asset-server}724533d0-pictogram-jumpstart-113x113.png); }
+    .advantage .box { background-image: url(#{$asset-server}c39e35bd-pictogram-advantage-113x113.png); }
+    .consulting .box { background-image:  url(#{$asset-server}6dba47a9-pictogram-consulting-113x113.png); }
+}
+
+/*	@section help
+-------------------------------------------------------------- */
+#download-help {
+  ol {
+    margin-left: 0;
+  }
+
+    li {
         border-bottom: 1px dotted $warm-grey;
-        margin-bottom: 20px;
-        padding-bottom: 20px;
-      }
-
-      ul {
+        margin-bottom: 1.25em;
+        min-height: 5em;
+        padding-bottom: .625em;
+        position: relative;
+        padding-left: 70px;
+    }
+
+    li:last-child {
+        border-bottom: 0;
         margin-bottom: 0;
-      }
-    }
-  }
-
-  .row-background {
-    background: url("#{$asset-server}ad0985ac-image-background-wallpaper1404.jpg") no-repeat center center;
-    background-color: linear-gradient(#62273a 0%, #a62d2d 100%);
-    background-color: -webkit-linear-gradient(#62273a 0%, #a62d2d 100%);
-    background-color: -o-linear-gradient(#62273a 0%, #a62d2d 100%);
-    background-color: -moz-linear-gradient(#62273a 0%, #a62d2d 100%);
-    background-size: cover;
-    margin-top: 0;
-    padding-top: 40px;
-
-    h1,
-    p {
-      color: $white;
-    }
-
-<<<<<<< HEAD
+    }
+
+    ol.no-bullets li {
+        border-bottom: 0;
+    }
+
     li li {
         border-bottom: 0;
         list-style-type: disc;
@@ -428,380 +381,457 @@
         margin-left: 20px;
         min-height: 0;
         color: $cool-grey;
-=======
-    a:link,
-    a:visited {
-      color: $white;
-      text-decoration: underline;
->>>>>>> 33b8e251
-    }
-
-    a:hover {
-      color: rgba(255, 255, 255, .6);
-    }
-
-    a:hover.link-cta-download {
-      color: $white;
-    }
-
-    a.external {
-      background-image: url("#{$asset-server}c4b33571-icon-externallink-white.svg");
-    }
-
-    a.external:hover {
-      background-image: url("#{$asset-server}a1f09697-icon-externallink-warmgrey.svg");
-    }
-
-    .box-highlight {
-      background-color: rgba(0, 0, 0, .25);
-      border: 0;
-      -moz-box-shadow: inset 0 1px 2px 0 rgba(0, 0, 0, .2);
-      -webkit-box-shadow: inset 0 1px 2px 0 rgba(0, 0, 0, .2);
-      box-shadow: inset 0 1px 2px 0 rgba(0, 0, 0, .2);
-      color: $white;
-    }
-
-    .vertical-divider > div,
-    .vertical-divider > li {
-      border-color: rgba(255, 255, 255, .2);
-    }
-  }
-
-  .ubuntu-upgrade {
-    background: $light-grey url('#{$asset-server}f68488b1-picto-upgrade-warmgrey.svg') 20px center no-repeat;
-    background-size: 40px 40px;
-    border-radius: 0 0 4px 4px;
-    border-top: 1px solid #e3e3e3;
-    display: block;
-    margin: 0 -20px -41px;
-    padding: 20px 0 20px 84px;
-  }
-
-  .row-hero {
-    p {
-      font-size: 1.21875em;
-    }
-  }
-}
-
-// opera-mini and no-svg overrides
+    }
+
+    .box-tip p {
+      margin-bottom: 0;
+    }
+
+    .row-wiki {
+        border-bottom: 1px dotted $warm-grey;
+        margin-top: 20px;
+    }
+
+    dl {
+    font-size: 1em;
+    border-top: 1px dotted $warm-grey;
+    margin-bottom: 10px;
+    padding-top: 10px;
+    position: relative;
+    }
+
+    dl.last {
+      border-bottom: 1px dotted $warm-grey;
+  }
+
+    dd {
+        padding-bottom: 10px;
+        margin-left: 0;
+    }
+
+    dt {
+        margin-bottom: 10px;
+    }
+
+    .help-image {
+        position: relative;
+
+        a {
+            text-indent: -9999px;
+            display: block;
+            position: absolute;
+            height: 100%;
+            width: 100%;
+            top: 0;
+
+        }
+    }
+
+    .ask-ubuntu-box {
+        background-image: url(#{$asset-server}422b612c-picto-forum-warmgrey.svg);
+        background-size: 50px 50px;
+        background-repeat: no-repeat;
+        background-position: 0 center;
+        padding: 30px 0 20px 70px;
+    }
+
+} /* end .download-help */
 .no-svg,
 .opera-mini {
-
-  .download {
-
-    .header--ubuntu {
-      background-image: url("#{$asset-server}b66b2b31-picto-ubuntu.png");
-    }
-
-    .header--windows {
-      background-image: url("#{$asset-server}6447e9cf-picto-windows.png");
-    }
-
-    .header--mac {
-      background-image: url("#{$asset-server}8f429189-picto-mac.png");
-    }
-
-    .header--dvd {
-      background-image: url("#{$asset-server}35559463-picto-cddvd-warmgrey.png");
-    }
-
-    .header--download {
-      background-image: url("#{$asset-server}7fb8fbf5-picto-download-warmgrey.png");
-    }
-
-    .header--kylin {
-      background-image: url("#{$asset-server}3e66a066-picto-ubuntukylin.png");
-    }
-
-    .header--openstack {
-      background-image: url("#{$asset-server}fc902cdf-picto-openstack.png");
-    }
-
-    .header--server {
-      background-image: url("#{$asset-server}45f53eda-picto-server-warmgrey.png");
-    }
-  }
-}
-
-// @subssection /download/server/thank-you-linuxone
-.download-server-thank-you-linuxone {
-  .row-hero {
-    border-bottom: 1px dotted $warm-grey;
-  }
-}
-
-// @subsection /download/cloud
-.download-cloud {
-
-  .row {
-    form ul li {
-      color: inherit; // overrides the ubuntu orange default on these pages
-    }
-
-    form.form-download p {
-      font-size: .8125em;
-    }
-  }
-
-  .inline-icons li {
-    margin-bottom: 0;
-
-    @media only screen and (min-width : $breakpoint-medium) {
+    .ask-ubuntu-box {
+        background-image: url(#{$asset-server}5de3bb0c-picto-forum-warmgrey.png);
+    }
+}
+
+.download-cloud-install-ubuntu-openstack #download-help dl:first-of-type {
+    border-top: 0;
+}
+
+.download-cloud-cloud-archive-instructions #download-help li {
+    padding-left: 0;
+}
+
+#ubuntu-help {
+    margin-bottom: 60px;
+}
+
+.instruction {
+    padding: 0;
+    border-bottom: 1px solid #EFEDEC;
+
+    &__bullet,
+    &__details {
+        padding: 60px 40px;
+        margin-bottom: 0;
+    }
+
+    &__bullet {
+        margin-right: 0;
+    }
+
+    &__step {
+        $size: 50px;
+        display: inline-block;
+        border-radius: 50%;
+        width: $size;
+        height: $size;
+        line-height: $size;
+        background-color: $warm-grey;
+        color: $white;
+        text-align: center;
+        vertical-align: top;
+        font-size: 2em;
+        font-weight: 400;
+    }
+
+    &__title {
+        display: inline;
+        position: relative;
+        top: 6px;
+        line-height: 1.6;
+    }
+
+    &__details {
+        background-color: $light-grey;
+    }
+}
+
+#download-help li span,
+#ubuntu-help li span {
+  border-radius: 40px;
+    background-color: $warm-grey;
+    border: 3px solid $warm-grey;
+    color: $white;
+    display: block;
+    float: left;
+    text-align: center;
+    vertical-align: top;
+    width: 40px;
+    font-size: 1.375em;
+    padding: 0 9px;
+    height: auto;
+    margin-left: -70px;
+}
+
+#download-help li.box span {
+    margin-left: -50px;
+}
+
+#ubuntu-help li span {
+    margin-left: 0;
+    margin-right: 20px;
+}
+
+#download-help li.double span,
+#download-help li span.double,
+#ubuntu-help li.double span,
+#ubuntu-help li span.double {
+  text-indent: -7px;
+}
+
+#ubuntu-help .no-numbers li {
+    padding-left: 0;
+}
+
+.row-ask {
+    margin-top: 20px;
+}
+
+.row-ask p {
+    padding: 15px 0 0;
+}
+
+.download p.link-wrap {
+    clear: both;
+    display: inline-block;
+    float: left;
+    margin-bottom: 10px;
+    width: 100%;
+}
+
+/* Contribute page */
+.contribute {
+  .no-js & {
+    display: none;
+  }
+
+  &__options {
+    background-color: #EFEFEF;
+    padding: 20px;
+    border-radius: 5px;
+  }
+
+  &__option-amount {
+    font-size: 16px;
+    display: flex;
+    margin-top: 0.5em;
+    margin-bottom: 1em;
+  }
+
+  &__option-currency {
+    display: inline-block;
+    color: $warm-grey;
+    padding: 5px;
+    order: 2;
+  }
+
+  &__option-value {
+    padding: 4px;
+    width: 55px;
+    order: 3;
+  }
+
+  &__option-slider {
+    order: 1;
+    flex-grow: 1;
+    margin-right: 16px;
+    background-color: transparent;
+  }
+
+  &__equivalent {
+    max-width: 350px;
+
+    p {
+      margin-bottom: 0;
+    }
+
+    &-image {
+      margin-right: 20px;
       margin-bottom: 20px;
-    }
-  }
-
-  .row--ebook {
-    background: $dark-aubergine;
-    color: #ebebea;
-  }
-
-  .inline-icons li {
-
-    @media only screen and (min-width : $breakpoint-medium) {
-      margin-bottom: 20px;
-    }
-  }
-}
-
-// @subsection /download/server
-.download-server {
-
-  .sidebar {
-    ul {
-      margin-left: 15px;
-    }
-  }
-}
-
-// @subsection /download/desktop
-.download-desktop {
-
-  .warning {
-    margin-bottom: $gutter-width;
-    padding: 20px 40px;
-  }
-}
-
-// @subsection /download/desktop/contribute
-.download.download-desktop-contribute {
-
-  .contribute {
+
+      @media only screen and (min-width: $breakpoint-medium) {
+        float: left;
+      }
+    }
+
+    &__equivalent-price {
+      color: $warm-grey;
+    }
+  }
+
+  &__summary {
+    margin-top: 40px;
+    margin-bottom: 20px;
 
     .no-js & {
       display: none;
     }
-
-    &__options {
-      background-color: $box-solid-grey;
-      border-radius: 5px;
-      padding: 20px;
-    }
-
-    &__option-amount {
-      display: flex;
-      font-size: 16px;
-      margin-bottom: 1em;
-      margin-top: .5em;
-    }
-
-    &__option-currency {
+  }
+
+  &__total {
+    float: right;
+
+    &-heading {
+      margin-top: -0.3em;
+      margin-bottom: 0;
+    }
+
+    &-currency {
       color: $warm-grey;
+    }
+  }
+
+  &__finalise {
+    border-top: 1px solid #efefef;
+    padding-top: 20px;
+  }
+
+  &__submit {
+    float: right;
+    width: auto;
+    margin-bottom: 0;
+
+    &[disabled] {
+      opacity: .3;
+    }
+    &.hidden {
+      display: none;
+    }
+  }
+
+  &__skip.button--primary {
+    float: right;
+    text-indent: -1000px;
+    position: relative;
+    width: 15.3em;
+
+    &::after {top: 0;
+      left: 0;
+      content: "Download Ubuntu Desktop";
       display: inline-block;
-      order: 2;
-      padding: 5px;
-    }
-
-    &__option-value {
-      order: 3;
-      padding: 4px;
-      width: 55px;
-    }
-
-    &__option-slider {
-      background-color: transparent;
-      flex-grow: 1;
-      margin-right: 16px;
-      order: 1;
-    }
-
-    &__equivalent {
-      max-width: 350px;
-
-      p {
-        margin-bottom: 0;
-      }
-
-      &-image {
-        margin-bottom: 20px;
-        margin-right: 20px;
-
-        @media only screen and (min-width: $breakpoint-medium) {
-          float: left;
-        }
-      }
-
-      &__equivalent-price {
-        color: $warm-grey;
-      }
-    }
-
-    &__summary {
-      margin-bottom: 20px;
-      margin-top: 40px;
-
-      .no-js & {
-        display: none;
-      }
-    }
-
-    &__total {
-      float: right;
-
-      &-heading {
-        margin-bottom: 0;
-        margin-top: -0.3em;
-      }
-
-      &-currency {
-        color: $warm-grey;
-      }
-    }
-
-    &__finalise {
-      border-top: 1px solid $box-solid-grey;
-      padding-top: 20px;
-    }
-
-    &__submit {
-      float: right;
-      margin-bottom: 0;
-      width: auto;
-
-      &[disabled] {
-        opacity: .3;
-      }
-
-      &.hidden {
-        display: none;
-      }
-    }
-
-    &__skip.button--primary {
-      float: right;
-      position: relative;
-      text-indent: -1000px;
-      width: 15.3em;
-
-      &::after {
-        color: white;
-        content: "Download Ubuntu Desktop";
-        display: inline-block;
-        left: 0;
-        padding: 11px 24px;
-        position: absolute;
-        text-indent: 0;
-        top: 0;
-      }
-    }
-
-    // Overrides
-    input[type=number].contribute__option-value {
-      @extend .contribute__option-value;
-    }
-
-    form fieldset.contribute__options {
-      @extend .contribute__options;
-    }
-
-    .contribute button.contribute__submit {
-      @extend .contribute__submit;
-    }
-  }
-}
-
-// @section /download/alternative-downloads
-.download-alternative-downloads {
-
-  .row-hero {
-    border-bottom: 1px dotted $warm-grey;
-  }
-}
-
-// @section /download/desktop/upgrade
-.download-desktop-upgrade {
-
-  .row-hero {
-    padding-bottom: 0;
-  }
-
-  .alternative-options {
-    margin-top: 20px;
-  }
-}
-
-// @section /download/ubuntu-kylin
-.download-ubuntu-kylin {
-
-  .row-background {
-    a:link,
-    a:visited {
-      color: $white;
-      text-decoration: none;
-    }
-
-    a:hover {
-      color: $white;
-      text-decoration: underline;
-    }
-
-    a.external:hover {
-      background-image: url("#{$asset-server}c4b33571-icon-externallink-white.svg");
-    }
-  }
-}
-
-// @subsection /download/*/thank-you pages
+      color: white;
+      position: absolute;
+      text-indent: 0;
+      padding: 11px 24px;
+    }
+  }
+}
+
+// Overrides
+input[type=number].contribute__option-value {
+  @extend .contribute__option-value;
+}
+
+.download .inner-wrapper form fieldset.contribute__options {
+  @extend .contribute__options;
+}
+
+.download .contribute button.contribute__submit {
+  @extend .contribute__submit;
+}
+
+
+/* Desktop thankyou page */
 .download-thankyou {
-
-  .download-cross-sells {
-    margin-top: 40px;
-
-    .box-highlight {
-      height: 380px;
-
-      img {
+    .download-cross-sells {
+        margin-top: 40px;
+    }
+    .download-cross-sells .box-highlight {
+        height: 380px;
+    }
+    .download-cross-sells .box-highlight img {
         display: block;
         margin: 0 auto 20px auto;
-      }
-    }
-  }
-
-  .inner-wrapper .newsletter-signup fieldset {
-    padding-left: 0;
-  }
-
-  .equal-height img {
-    @media only screen and (min-width : $breakpoint-large) {
-      height: 113px;
-      width: 113pc;
-    }
-  }
-}
-
-// @subsection /download/ubuntu-flavours
-.download.download-ubuntu-flavours {
-
-  .row-flavours-hero {
-
-    @media only screen and (min-width: $breakpoint-medium) {
-      padding-bottom: 0;
-    }
-  }
-}
-
-<<<<<<< HEAD
+    }
+    // removes the left padding added at line 217
+    .inner-wrapper .newsletter-signup fieldset {
+      padding-left: 0;
+    }
+}
+
+/* Medium / Tablet viewport
+-------------------------------------------------------------- */
+@media only screen and (min-width : $breakpoint-medium) {
+
+    .download {
+        .row-list-download {
+            .box-highlight {
+                margin-bottom: 0;
+            }
+        }
+    }
+
+}
+
+
+/* Medium / Tablet viewport
+-------------------------------------------------------------- */
+@media only screen and (min-width : $breakpoint-medium) {
+
+    /* Thank you pages */
+    .download .row-download-thanks {
+        margin-left: 0;
+        margin-right: 0;
+    }
+
+    .download .download-description {
+        box-sizing: border-box;
+        border-right: 1px dotted $warm-grey;
+        display: inline;
+        float: left;
+        min-height: 8em;
+        padding-right: 10px;
+    }
+
+    .download-cloud-home .inline-icons li {
+        margin-bottom: 20px;
+    }
+
+    #download-help li span,
+    #ubuntu-help li span {
+        font-size: 1.4375em;
+        height: 40px;
+        padding: 0 11px 20px 11px;
+        margin-right: 20px;
+    }
+
+    #ubuntu-help li span {
+        margin-left: 0;
+        margin-right: 20px;
+    }
+
+    .download-help {
+        dt {
+            display: inline-block;
+            left: 0;
+            position: absolute;
+            top: 10px;
+            width: 40%;
+        }
+
+        dd {
+            float: right;
+            width: 55%;
+        }
+        .help-image a {
+            display: block;
+        }
+    }
+
+    .box-tip {
+        background: #fff url(#{$asset-server}18aa8a3c-pictogram-download-tip-60x49.png) $gutter-width $gutter-width no-repeat;
+        margin-bottom: 1.538em;
+        padding-left: 100px;
+        padding-bottom: 1.25em;
+    }
+
+    #download-other .box {
+        margin-bottom: 0;
+    }
+    .download {
+        .gap-from-top {
+            margin-top: 53px;
+        }
+    }
+}
+
+/* Large / Desktop viewport
+-------------------------------------------------------------- */
+@media only screen and (min-width : 984px) {
+    .download-thankyou {
+        .equal-height img {
+            height: 113px;
+            width: 113pc;
+        }
+    }
+}
+
+/* ownload Flavours Trumps
+-------------------------------------------------------------- */
+@media only screen and (min-width : 984px) {
+
+    .download-ubuntu-flavours {
+
+        .row-hero {
+            padding-bottom: 0!important;
+        }
+    }
+}
+
+.download.download-ubuntu-flavours .row.row-flavours-hero {
+  @media only screen and (min-width: $breakpoint-medium) {
+    padding-bottom: 0;
+  }
+}
+
+// XXX - add provision for stepped list without headings in VF
+.list-step__title {
+
+    & + .box {
+        margin-top: 1em;
+    }
+}
+
+.list-step__item {
+    margin-bottom: 2rem;
+    position: relative;
+}
+
+.list-step__bullet {
+    position: absolute;
+    top: 0;
+}
+
 .list-step__text {
     display: inline-block;
     padding-top: .5em;
@@ -828,10 +858,4 @@
   padding: 0.7em 1em;
   color: #cdcdcd;
   width: 100%;
-=======
-/* heros */
-.download-alternative-downloads .row-hero,
-.download-desktop-upgrade .row-hero {
-  background: none;
->>>>>>> 33b8e251
 }