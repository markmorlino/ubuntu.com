@charset 'UTF-8';
// ---------------------------------------------------------------
// ---------------------------------------------------------------
//
//  Project:		Ubuntu Front-End Cloud section
//  Author:			Web Team at Canonical Ltd
//
// ---------------------------------------------------------------
// ---------------------------------------------------------------

// patterns
%newsevent__details-icon {
  background-position: 0 5px;
  background-repeat: no-repeat;
  background-size: 20px 20px;
  box-sizing: border-box;
  display: block;
  float: left;
  font-size: .875rem;
  margin-left: 0;
  padding: 6px 20px 6px 24px;
  width: 100%;

  @media only screen and (min-width : $breakpoint-large) {
    font-size: .875em;
  }
}

//	@section cloud all pages
.cloud {

  // XXX Ant (09.04.2016)
  // https://github.com/ubuntudesign/www.ubuntu.com/issues/211
  // Override the banner z-index so the dropdown menu appears above the clouds
  // in the hero row of /cloud/partners
  .banner {
    z-index: 5;
  }

  .ubuntu-pie {
    margin: 7% auto;
    max-width: 350px;

    .other-label {
      fill: $warm-grey;
    }

    //* Pie segments */
    .ubuntu {
      fill: $brand-color;
    }

    .other {
      fill: transparent;
    }

    //* Labels */
    svg tspan {
      max-width: 0;
      text-align: center;
      text-transform: capitalize;
    }

    .ubuntu-label {
      fill: $white;
    }
  }


  .juju-charms-list {
    .box {
      padding: 0;
    }

    &__link:link,
    &__link:visited {
      color: $cool-grey;
      display: block;
      height: 100%;
      left: 0;
      padding: 21px 0;
      position: relative;
      top: 0;
      width: 100%;
    }

    &__image {
      margin-bottom: 8px;
      max-width: 60px;
    }

    /// Make two-col six-col on smaller screens
    .two-col {
      @media only screen and (max-width: $breakpoint-medium) {
        float: left;
        margin-right: 2.21239%;
        width: 48.89381%;

        &:nth-of-type(2n) {
          margin-right: 0;
        }
      }
    }

    .resource .content-cat {
      @media only screen and (min-width : $breakpoint-medium) {
        bottom: 16px;
        left: 20px;
      }
    }
  }

  .row-get-started {

    .box {
      min-height: 170px;

      div {
        border-bottom: 1px dotted $warm-grey;
        margin-bottom: 15px;
        min-height: 85px;
      }
    }

    img {
      display: block;
      margin: 0 auto;
      vertical-align: middle;
    }

    .logo-joyent,
    .logo-gcp {
      padding-top: 15px;
    }

    .logo-ibm {
      padding-top: 12px;
    }

    .logo-hpcloud {
      padding-top: 10px;
    }

    .logo-windowsazure {
      padding-top: 7px;
    }

    .logo-softlayer {
      padding-top: 23px;
    }

    a:hover p {
      text-decoration: underline;
    }
  }

  /* resource hub content */
  .strip-dark .resource--link {

    &:before {
      border-right-color: #2c001e;
    }

    &,
    &:active,
    &:hover,
    &:link,
    &:visited {
      color: $cool-grey;
      -moz-box-shadow: none;
      -webkit-box-shadow: none;
      box-shadow: none;
    }
  }

  // @section /cloud overview
  &.cloud-home {

    .row-maas {

      @media only screen and (min-width : $breakpoint-medium) {
        background-image: url('#{$asset-server}ee944209-screenshot-cloud_maas.png?w=800');
        background-position: 100% 50%;
        background-repeat: no-repeat;
        background-size: 45%;
      }

      @media only screen and (min-width : $breakpoint-large) {
        background-position: 130% 50%;
        background-size: 55%;
      }
    }

    // news and events list on /cloud
    .newsevent { // DDD do we need this bespoke pattern for the /cloud news list?

      &__title {
        font-size: 1rem;

        @media only screen and (min-width : $breakpoint-large) {
          font-size: 1.25rem; // going for 20px
        }
      }

      &__map {
        float: left;

        &-image {
          border-radius: 4px;
          margin-right: 20px;
          margin-top: 7px;
          width: 76px;
        }

        &-image-wrap {
          background-size: 78px;
          display: inline-block;
          margin-bottom: 0;
          max-width: 100%;
          position: relative;
          vertical-align: middle;
        }
      }

      &__details {
        clear: none;
        color: $warm-grey;
        display: inline;
        float: left;
        line-height: 1.2;
        margin-bottom: .5em;
        margin-top: 4px;
        width: 66%;

        &-location {
          @extend %newsevent__details-icon;
          background-image: url('#{$asset-server}dc06486f-location.svg');
        }

        &-venue {
          @extend %newsevent__details-icon;
          background-image: url('#{$asset-server}48947556-gps.svg');
        }

        &-date {
          @extend %newsevent__details-icon;
          background-image: url('#{$asset-server}c7d1850b-calendar.svg');
        }
      }
    }
  }

  // @subsection /cloud/maas
  &.cloud-maas {

    .row-hero {

      @media only screen and (min-width: $breakpoint-medium) {
        background-image: url('#{$asset-server}ee944209-screenshot-cloud_maas.png?w=800');
        background-position: 100% 33%;
        background-repeat: no-repeat;
        background-size: 50%;
      }
    }

    .row--autopilot {

      @media only screen and (min-width: $breakpoint-medium) {
        background-image: url('#{$asset-server}b72144a5-cloud_landscape_components.png?op=region&rect=0,0,900,900');
        background-repeat: no-repeat;
        background-position: 100% 0;
        background-size: 50%;
      }
    }

    h1 {
      background-image: url('#{$asset-server}33b96a7f-maas-logo.svg');
      background-position: 0 18px;
      background-repeat: no-repeat;
      background-size: 1.4em;
      margin-left: -6px;
      padding-left: 1.5em;
    }

    // no-svg and opera-mini fixes for cloud/maas
    &.no-svg,
    &.opera-mini {

      h1 {
        background-image: url('#{$asset-server}6574f6c8-image-picto-maas-40.png');
      }
    }
  }

  //  @subsection cloud/storage - XXX this is a candidate to raise up a level */
  &.cloud-storage {

    .equal-height--vertical-divider .equal-height--vertical-divider__item {
      border: 0;
    }

    .twelve-col .equal-height--vertical-divider {
      margin-bottom: 0;
    }

    .storage-options {

      @media only screen and (min-width : $breakpoint-medium) {
        border-bottom: 1px dotted $warm-grey;
      }
    }

    .hero-image {
      @media only screen and (min-width : $breakpoint-medium) {
        margin-top: -60px;
      }
    }
  }

  // @subsection /cloud/training
  &.cloud-training {
<<<<<<< HEAD
=======

    .row-hero {

      @media only screen and (min-width : $breakpoint-medium) {
        min-height: 343px;
      }
    }

    .row--training {
      position: relative;

      &__content {
        position: relative;
      }

      &__image {
        position: absolute;
>>>>>>> 5b920bca


  }

  // @subsection /cloud/partners
  &.cloud-partners {

    .row-hero {
      overflow: hidden;
      min-height: 550px;

      &:before {
        background: url('#{$asset-server}03ede53b-clouds-foreground.png') left bottom no-repeat;
        bottom: 0;
        content: ' ';
        display: block;
        height: 400px;
        left: 77px;
        position: absolute;
        width: $breakpoint-large;
        z-index: 3;
      }

      &.bg-clouds {
        background: transparent url('#{$asset-server}487a58c4-clouds-background.png') repeat-x;
        background-position: 0 0;
        bottom: 0;
        content: ' ';
        display: block;
        height: 552px;
        left: 0;
        position: absolute;
        width: $breakpoint-large;
        z-index: 2;
      }

      &.bg-more-clouds {
        background: transparent url('#{$asset-server}190d12e9-clouds-background-b.png') repeat-x;
        background-position: 0 0;
        bottom: 30px;
        content: ' ';
        display: block;
        height: 652px;
        left: -10%;
        position: absolute;
        width: $breakpoint-large;
        z-index: 1;
      }

      .cloud-row-hero-image {
        position: relative;
        z-index: 3;

        @media only screen and (min-width : $breakpoint-medium) {
          margin-right: -40%;
          margin-top: 17%;
        }

        &:after {
          background: $cool-grey;
          content: ' ';
          display: block;
          height: 152px;
          left: 0;
          position: absolute;
          top: 0;
          width: 152px;
          z-index: 4;
        }
      }
    }
  }

  // @subsection /cloud/juju
  &.cloud-juju {

    .row-get-started {

      @media only screen and (min-width : $breakpoint-medium) {
        background-image: url('#{$asset-server}8149d09f-Service+View+-+zoom.png?w=600');
        background-position: top right;
        background-repeat: no-repeat;
      }
    }

    /// XXX Karl (10.04.2016)
    /// we're using a similar style in various places, cosider pushing upstream
    .external-heading {
      background: url("#{$asset-server}e1bba201-external-link-cool-grey.svg") left center no-repeat;
      background-size: 16px;
      padding-left: 22px;
    }

    .bundle-card__image-container {
      height: 345px;
    }
  }

  // @subsection /cloud/public-cloud
  &.cloud-public-cloud {

    .row-get-started {
      .box {
        @media only screen and (min-width : $breakpoint-large) {
          min-height: 170px;
        }
      }
    }
  }

  // @subsection /cloud/contact-us
  &.cloud-contact-us {

    .row-hero {
      padding-bottom: 0;
    }
  }

  // @subsection  /cloud/openstack
  &.cloud-openstack {

    .row-autopilot {

      @media only screen and (min-width : $breakpoint-medium) {
        background-image: url('#{$asset-server}b72144a5-cloud_landscape_components.png?op=region&rect=0,0,300,600');
        background-position: right bottom;
        background-repeat: no-repeat;
      }

      @media only screen and (min-width : $breakpoint-large) {
        background-image: url('#{$asset-server}b72144a5-cloud_landscape_components.png?op=region&rect=0,0,450,800');
        background-position: right top;
        background-repeat: no-repeat;
      }
    }
  }

  // @subsection /cloud/openstac/autopilot
  &.cloud-openstack-autopilot {

    .row-hero {

      @media only screen and (min-width : $breakpoint-medium) {
        overflow: hidden;
      }

      @media only screen and (min-width : $breakpoint-large) {
        background-position: top right;
      }

      &:before {

        @media only screen and (min-width : $breakpoint-medium) {
          background: url('#{$asset-server}b72144a5-cloud_landscape_components.png?w=897') center center no-repeat;
          background-size: contain;
          content: '';
          display: block;
          height: 75%;
          overflow: visible;
          position: absolute;
          right: -30vw;
          top: 60px;
          width: 80vw;
        }

        @media only screen and (min-width : $breakpoint-large) {
          height: 85%;
          right: 3vw;
          width: 45vw;
        }
      }
    }

    .autopilot-dynamic h2 {
      padding-bottom: 1em;
    }

    .autopilot-dynamic .video-container {
      width: 95%;
    }

    .autopilot-dynamic .back-link {
      color: #AEA79F; // DDD pick a standard colour?
      opacity: .9;
      transition: opacity .3s;

      &:hover {
        text-decoration: none;
        opacity: 1;
      }

      img {
        vertical-align: text-bottom;
        -webkit-transform: rotate(180deg);
        -ms-transform: rotate(180deg);
        transform: rotate(180deg);
      }
    }
  }

  .row-cost {
    .box {
      color: $cool-grey;
      border: 0;

      h3 {
        margin-top: 0;
      }

      .price {
        font-size: 2em;
        margin-bottom: 5px;
      }
    }
  }


  // @subsection /cloud/openstack/managed-cloud
  &.cloud-openstack-managed-cloud {

    .strip-aubergine {
      background-image: url('#{$asset-server}5018678f-hero_bootstack.jpg');
      background-size: cover;
      color: $white;

      .button--primary {
        margin: 2rem 0 0;
      }
    }

    .row-expertise {
      .four-col {

        @media only screen and (min-width : $breakpoint-large) {
          min-height: 220px;
        }
      }
    }

    .video-container {
      padding-bottom: 53.25%;
    }
  }

  // @subsection /cloud/lxd
  &.cloud-lxd {
    .command-line {
      background: $light-grey;
      border: 0;

      > code {
        color: $cool-grey;
      }
    }
  }

  // @subsection /cloud/newsletter-thank-you
  .cloud-newsletter-thank-you   {

    .intro {
      @media only screen and (min-width : $breakpoint-large) {
        font-size: 1.75em;
      }
    }
  }

  // @subsection /cloud/kubernetes
  &.cloud-kubernetes {
    .row-expertise__image {
      margin-right: 20px;
      width: 15vw;

      @media only screen and (min-width : $breakpoint-large) {
        width: 150px;
      }

      &:last-of-type {
        margin-right: 0;
      }
    }
  }

  // @subsection /cloud/training
  &.cloud-training  {

    .row-hero {

      @media only screen and (min-width : $breakpoint-medium) {
        min-height: 343px;
      }
    }

    .course-details {
      margin-top: 3px;

      dt {
        float: left;
        margin-right: 6px;

        &::after {
          content: ': ';
        }
      }

      dd {
        margin-bottom: 10px;
      }
    }

    .row--training {
      position: relative;

      @media only screen and (min-width: $breakpoint-medium) {
        margin-top: 0;
        min-height: 300px;
        padding-top: 20px;
        position: relative;
      }

      @media only screen and (min-width: $breakpoint-large) {
        min-height: 343px;
        padding-top: 40px;
      }

      &__content {
        position: relative;
      }

      &__image {
        position: absolute;

        @media only screen and (min-width: $breakpoint-medium) {
          max-width: 300px;
          position: absolute;
          right: 20px;
          top: 0;
        }

        @media only screen and (min-width: $breakpoint-large) {
          max-width: 360px;
          right: 40px;
          top: -100px;
          width: auto;
        }
      }
    }

    .training-list {

      &__item {
        margin-bottom: 20px;
        padding-bottom: 20px;
        padding-top: 0;

        @media only screen and (min-width: $breakpoint-medium) {
          margin-bottom: 40px;
          padding-bottom: 40px;
        }

        @media only screen and (min-width: $breakpoint-large) {
          margin-bottom: 60px;
          padding-bottom: 60px;
        }
      }

      &__course-summary {
        border-bottom: 0;
      }

      &__course-details {
        dt {
          float: left;
          margin-right: 6px;

          &:after {
            content: ": ";
          }
        }

        dd {
          margin-bottom: 10px;
        }

        @media only screen and (min-width: $breakpoint-medium) {
          margin-top: 3px;
        }
      }
    }
  }
}<|MERGE_RESOLUTION|>--- conflicted
+++ resolved
@@ -317,32 +317,6 @@
     }
   }
 
-  // @subsection /cloud/training
-  &.cloud-training {
-<<<<<<< HEAD
-=======
-
-    .row-hero {
-
-      @media only screen and (min-width : $breakpoint-medium) {
-        min-height: 343px;
-      }
-    }
-
-    .row--training {
-      position: relative;
-
-      &__content {
-        position: relative;
-      }
-
-      &__image {
-        position: absolute;
->>>>>>> 5b920bca
-
-
-  }
-
   // @subsection /cloud/partners
   &.cloud-partners {
 
