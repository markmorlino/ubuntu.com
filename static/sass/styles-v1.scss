--- conflicted
+++ resolved
@@ -101,16 +101,6 @@
 }
 
 
-/// Button-brand overide
-.p-button--brand,
-.p-button--brand:active,
-.p-button--brand:hover,
-.p-button--brand:visited {
-  color: $color-x-light;
-<<<<<<< HEAD
-=======
-}
-
 /// XXX Brand button color fix
 /// .p-button--brand is blue when visited
 a.p-button--brand {
@@ -127,5 +117,4 @@
 .u-vertically-spaced {
   padding-bottom: $sp-medium;
   padding-top: $sp-medium;
->>>>>>> 9bae37d9
 }